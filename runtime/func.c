--- conflicted
+++ resolved
@@ -1345,7 +1345,6 @@
     vptr->len = vptr->len - (i2 - i1 + 1) + cptr->len;
     if (var->uci == UCI_IS_LOCALVAR) return ST_Set(var, vptr);                  // set it back and return
     return DB_Set(var, vptr);                                                   // set it back and return
-<<<<<<< HEAD
 }
 
 // set $QSUBSCRIPT
@@ -1431,6 +1430,4 @@
 
     if (var->uci == UCI_IS_LOCALVAR) return ST_Set(var, vptr);                  // set it back and return
     return DB_Set(var, vptr);                                                   // set it back and return
-=======
->>>>>>> 32721219
 }