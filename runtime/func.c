/*
 * Package: Reference Standard M
 * File:    rsm/runtime/func.c
 * Summary: module runtime - runtime functions
 *
 * David Wicksell <dlw@linux.com>
 * Copyright © 2020-2024 Fourth Watch Software LC
 * https://gitlab.com/Reference-Standard-M/rsm
 *
 * Based on MUMPS V1 by Raymond Douglas Newman
 * Copyright © 1999-2018
 * https://gitlab.com/Reference-Standard-M/mumpsv1
 *
 * This program is free software: you can redistribute it and/or modify it
 * under the terms of the GNU Affero General Public License (AGPL) as
 * published by the Free Software Foundation, either version 3 of the
 * License, or (at your option) any later version.
 *
 * This program is distributed in the hope that it will be useful, but
 * WITHOUT ANY WARRANTY; without even the implied warranty of
 * MERCHANTABILITY or FITNESS FOR A PARTICULAR PURPOSE. See the GNU Affero
 * General Public License for more details.
 *
 * You should have received a copy of the GNU Affero General Public License
 * along with this program. If not, see https://www.gnu.org/licenses/.
 *
 * SPDX-FileCopyrightText:  © 2020 David Wicksell <dlw@linux.com>
 * SPDX-License-Identifier: AGPL-3.0-or-later
 */

#include <stdio.h>                                                              // always include
#include <stdlib.h>                                                             // these two
#include <sys/types.h>                                                          // for u_char def
#include <string.h>
#include <ctype.h>
#include <errno.h>                                                              // error stuff
#include <limits.h>                                                             // for LONG_MAX etc.
#include <math.h>
#include "rsm.h"                                                                // standard includes
#include "proto.h"                                                              // standard prototypes
#include "error.h"                                                              // standard errors
#include "database.h"                                                           // for GBD def

#ifdef linux
#   include <values.h>
#endif

/*
 * All functions use the following structure
 *
 * short Dfunc(u_char *ret_buf, ...
 *     or
 * int   Dfunc(u_char *ret_buf, ...
 *
 * The first argument is of type u_char* and is the destination
 * for the value returned by the function (max size is MAX_STR_LEN).
 * The subsequent arguments are all read only and are the passed in values.
 * The function returns a count of characters in the return string
 * or a negative error number (M error).
 *
 * The function name is DfuncnameN
 *   where the call is $funcname() and N is the number of arguments.
 */

// $ASCII(expr[,int]) - return ascii value
short Dascii1(u_char *ret_buffer, cstring *expr)
{
    return Dascii2(ret_buffer, expr, 1);
}

short Dascii2(u_char *ret_buffer, cstring *expr, int posn)
{
    int asc = -1;                                                               // default to -1

    if ((posn > 0) && (posn <= (int) expr->len)) asc = (int) expr->buf[posn - 1]; // if within range, get from string
    return ltocstring(ret_buffer, asc);                                         // convert answer to string and return count
}

/*
 * $CHAR(int1[,int2[,...]]) - return a string - we implement 1 char at a time
 *     called for each argument (valid range is 0 to 255)
 */
short Dchar(u_char *ret_buffer, int i)
{
    ret_buffer[0] = '\0';                                                       // assume nothing
    if ((i < 0) || (i > 255)) return 0;                                         // out of range
    ret_buffer[0] = (u_char) i;                                                 // store the char
    ret_buffer[1] = '\0';                                                       // extra for null term
    return 1;                                                                   // count of 1
}

// $DATA(variable)
short Ddata(u_char *ret_buffer, mvar *var, int update)
{
    if (var->uci == UCI_IS_LOCALVAR) return ST_Data(var, ret_buffer);           // for a local var
    if (var->name.var_cu[0] == '$') return SS_Data(var, ret_buffer);            // SSVN? then do it
    if (update) memcpy(&partab.jobtab->last_ref, var, sizeof(var_u) + 5 + var->slen); // update naked
    return DB_Data(var, ret_buffer);                                            // else it's global
}

// $EXTRACT(expr[,start[,stop]])
int Dextract(u_char *ret_buffer, cstring *expr, int start, int stop)
{
    int i;                                                                      // for loops

    /* NOTE: support negative offsets
    if (start < 0) start += expr->len + 1;                                      // support negative arguments
    if (stop < 0) stop += expr->len + 1;                                        // support negative arguments
    */
    if ((start < 1) && (stop > 0)) start = 1;                                   // ensure sensible
    ret_buffer[0] = '\0';                                                       // setup null string
    if (start < 1) return 0;                                                    // that's a null
    if (stop > (int) expr->len) stop = (int) expr->len;                         // if past end of string, point at the end
    if ((stop < start) || (start > (int) expr->len)) return 0;                  // and return it
    i = stop - start + 1;                                                       // bytes to copy
    memmove(ret_buffer, &expr->buf[start - 1], i);                              // copy here
    ret_buffer[i] = '\0';                                                       // null terminate
    return i;                                                                   // return count
}

// $FIND(expr1,expr2[,int])
int Dfind2(u_char *ret_buffer, cstring *expr1, cstring *expr2)
{
    return Dfind3(ret_buffer, expr1, expr2, 1);
}

int Dfind3(u_char *ret_buffer, cstring *expr1, cstring *expr2, int start)
{
    return ltocstring(ret_buffer, Dfind3x(expr1, expr2, start));                // eval into buffer and return length
}

int Dfind3x(cstring *expr1, cstring *expr2, int start)
{
    int ret = 0;                                                                // return value

    if (start < 1) start = 1;                                                   // ensure sensible
    if (expr2->len == 0) return start;                                          // if expr2 is null str then just return start

    for (int i = start - 1; i < (int) expr1->len; i++) {                        // scan expr1
        for (int j = 0; j != (int) expr2->len; j++) {                           // scan expr2
            if (expr1->buf[i + j] != expr2->buf[j]) break;                      // quit if not the same
            if ((j + 1) == (int) expr2->len) ret = i + j + 2;                   // if at end of expr2, remember where we are
        }                                                                       // end compare loop

        if (ret != 0) break;                                                    // quit if found
    }                                                                           // end of expr

    return ret;                                                                 // and return it
}

/*
 * $FNUMBER(numexp,code[,int])
 *
 *   +  Inserts a plus sign (+) on numbers greater than 0.
 *   -  Supresses the negative sign on negative values of string
 *        either by default (on positive numbers), or by design
 *        (using the code string "-").
 *   ,  Inserts delimiters every third position to the left of the
 *        decimal point within a string.
 *   T  Places a plus sign (+) or a minus (-) sign after the
 *        string. (If sign suppression is active, using this code
 *        string results in a trailing space.)
 *   P  Places a negative number in parentheses, or enters spaces
 *        (prefix and suffix) if the number is non-negative.
 *
 * NOTE: numexp MUST be a canonic number!!
 */
int Dfnumber2(u_char *ret_buffer, const cstring *numexp, const cstring *code)
{
    cstring    *tempc;
    cstring    *dest;
    int        z;
    int        dlen;
    const char *a1 = NULL;                                                      // flag
    const char *a2 = NULL;                                                      // flag
    const char *b1 = NULL;                                                      // flag
    const char *b2 = NULL;                                                      // flag
    const char *c1 = NULL;                                                      // flag
    const char *c2 = NULL;                                                      // flag
    const char *d1 = NULL;                                                      // flag
    const char *d2 = NULL;                                                      // flag
    const char *dp = NULL;                                                      // decimal point position
    u_char     cnt = 0;                                                         // count of valid codes

    ret_buffer[0] = '\0';
    if ((a1 = strchr((const char *) &code->buf[0], 'p'))) cnt++;                // in code string ??
    if ((a2 = strchr((const char *) &code->buf[0], 'P'))) cnt++;                // in code string ??
    if ((b1 = strchr((const char *) &code->buf[0], '+'))) cnt++;                // in code string ??
    if ((b2 = strchr((const char *) &code->buf[0], '-'))) cnt++;                // in code string ??
    if ((c1 = strchr((const char *) &code->buf[0], 't'))) cnt++;                // in code string ??
    if ((c2 = strchr((const char *) &code->buf[0], 'T'))) cnt++;                // in code string ??
    if ((d1 = strchr((const char *) &code->buf[0], ','))) cnt++;                // in code string ??
    if ((d2 = strchr((const char *) &code->buf[0], '.'))) cnt++;                // in code string ??
    if ((dp = strchr((const char *) &numexp->buf[0], '.'))) cnt++;              // decimal position in number *|Null

    if (((a1 != NULL) || (a2 != NULL)) && ((b1 != NULL) || (b2 != NULL) || (c1 != NULL) || (c2 != NULL))) { // check for invalid
        return -ERRM2;                                                          // invalid code, error
    }

<<<<<<< HEAD
    for (int j = 0; j < code->len; j++) {
        if (strncasecmp((const char *) &code->buf[j], "p", 1) && strncasecmp((const char *) &code->buf[j], "t", 1) &&
          (code->buf[j] != ',') && (code->buf[j] != '+') && (code->buf[j] != '-')) {
=======
    if ((d1 != NULL) && (d2 != NULL)) return -ERRM2;                            // invalid code, error

    for (int j = 0; j < code->len; j++) {
        if (strncasecmp((const char *) &code->buf[j], "p", 1) && strncasecmp((const char *) &code->buf[j], "t", 1) &&
          (code->buf[j] != ',') && (code->buf[j] != '.') && (code->buf[j] != '+') && (code->buf[j] != '-')) {
>>>>>>> d6919ad7
            return -ERRM2;                                                      // invalid code, error
        }
    }

    if (code->len > cnt) return -ERRM2;                                         // extra invalid characters

    if (numexp->len > 1) {
        for (z = 0; z <= numexp->len; z++) {
            if (numexp->buf[z] != '0') break;
        }
    } else {
        z = 0;
    }

    if ((z == 1) && (numexp->buf[1] == '.')) z = 0;                             // check for '0.bla', leave the leading zero
    tempc = malloc(sizeof(short) + numexp->len + (numexp->len / 3) + 3);
    dest = malloc(sizeof(short) + numexp->len + (numexp->len / 3) + 3);
    dest->len = numexp->len - z;
    memcpy(dest->buf, &numexp->buf[z], numexp->len);

    if ((d1 != NULL) || (d2 != NULL)) {                                         // add in commas or periods
        int    ndlen;
        int    nlen;
        int    nc;
        int    cd = 0;
        u_char *ptr1;

        if (dp != NULL) {                                                       // contains a decimal point
            int i;

            for (i = 0; i <= dest->len - 1; i++) {
                if (dest->buf[i] == '.') break;
            }

            ndlen = i;                                                          // save this pos
            if (numexp->buf[0] == '-') ndlen--;                                 // dont count "-"
            nc = ndlen / 3;                                                     // num commas required
            if (((ndlen % 3) == 0) && (i > 0)) nc--;                            // if *3 need one less,
            nlen = dest->len + nc - 1;                                          // orig+num commas-idx
            tempc->len = nlen + 1;
            ptr1 = &dest->buf[dest->len - 1];                                   // copy all including

            while (*ptr1 != '.') {                                              // the NULL term, up to
                memcpy(&tempc->buf[nlen], ptr1, 1);                             // the decimal point
                nlen--;                                                         // but not including
                ptr1--;                                                         // the decimal point
            }

            if (d2 != NULL) {                                                   // change to comma
                memcpy(&tempc->buf[nlen], ",", 1);                              // now copy over
            } else {
                memcpy(&tempc->buf[nlen], ptr1, 1);                             // now copy over
            }

            nlen--;                                                             // the decimal
            ptr1--;                                                             // point only

            while (nlen >= 0) {                                                 // copy the rest
                cd++;                                                           // of the string
                memcpy(&tempc->buf[nlen], ptr1, 1);                             // to the destination
                nlen--;                                                         // and every
                ptr1--;                                                         // third position

                if (((cd % 3) == 0) && (nlen > 0)) {                            // copy over
                    if (d2 != NULL) {
                        tempc->buf[nlen] = '.';                                 // a period
                    } else {
                        tempc->buf[nlen] = ',';                                 // a comma
                    }

                    nlen--;
                }
            }
        } else {                                                                // no decimal point
            ndlen = numexp->len;                                                // save this start pos
            if (numexp->buf[0] == '-') ndlen--;                                 // dont count "-"
            nc = ndlen / 3;                                                     // num commas required
            if ((ndlen % 3) == 0) nc--;                                         // if *3 need one less,
            nlen = numexp->len + nc - 1;                                        // orig+num commas-idx
            tempc->len = nlen + 1;
            ptr1 = &dest->buf[dest->len - 1];

            while (nlen >= 0) {                                                 // copy the rest
                cd++;                                                           // of the string
                memcpy(&tempc->buf[nlen], ptr1, 1);                             // to the destination
                nlen--;                                                         // and every
                ptr1--;                                                         // third position

                if (((cd % 3) == 0) && (nlen > 0)) {                            // copy over
                    if (d2 != NULL) {
                        tempc->buf[nlen] = '.';                                 // a period
                    } else {
                        tempc->buf[nlen] = ',';                                 // a comma
                    }

                    nlen--;
                }
            }
        }

        dest->len = tempc->len;
        memcpy(dest->buf, tempc->buf, tempc->len);
    }

    if ((a1 != NULL) || (a2 != NULL)) {
        if (numexp->buf[0] != '-') {
            tempc->buf[0] = ' ';                                                // space pad for '('
            memcpy(&tempc->buf[1], dest->buf, dest->len);                       // copy original data
            tempc->buf[1 + dest->len] = ' ';                                    // space pad for ')'
            tempc->len = dest->len + 2;
        }                                                                       // no further action required

        if (numexp->buf[0] == '-') {
            tempc->buf[0] = '(';                                                // prefix a '('
            memcpy(&tempc->buf[1], &dest->buf[1], dest->len - 1);               // copy original data
            tempc->buf[dest->len] = ')';                                        // suffix a ')'
            tempc->len = dest->len + 1;
        }                                                                       // no further action required

        dest->len = tempc->len;
        memcpy(dest->buf, tempc->buf, tempc->len);
    }

    if ((c1 != NULL) || (c2 != NULL)) {                                         // trailing signs
        if (numexp->buf[0] != '-') {
            if (b1 != NULL) {                                                   // force + sign at end
                if (dest->buf[0] == '+') {                                      // if + sign already at front
                    memcpy(&tempc->buf[0], &dest->buf[1], dest->len - 1);
                    tempc->buf[dest->len - 1] = '+';
                    tempc->len = dest->len;
                } else {                                                        // no + sign at front
                    memcpy(&tempc->buf[0], &dest->buf[0], dest->len);
                    tempc->buf[dest->len] = '+';
                    tempc->len = dest->len + 1;
                }
            } else {
                memcpy(tempc->buf, &dest->buf[0], dest->len);
                tempc->buf[dest->len] = ' ';
                tempc->len = dest->len + 1;
            }
        } else {                                                                // negative number
            if (b2 != NULL) {                                                   // - sign supress, tack a space
                memcpy(&tempc->buf[0], &dest->buf[1], dest->len - 1);
                tempc->buf[dest->len - 1] = ' ';
                tempc->len = dest->len;
            } else {                                                            // force - sign at end
                memcpy(&tempc->buf[0], &dest->buf[1], dest->len - 1);
                tempc->buf[dest->len - 1] = '-';
                tempc->len = dest->len;
            }
        }

        dest->len = tempc->len;
        memcpy(dest->buf, tempc->buf, tempc->len);
    } else {                                                                    // non trailing signs
        if (numexp->buf[0] != '-') {
            if ((numexp->buf[0] == '0') && (numexp->len == 1)) b1 = NULL;       // Turn off + for 0 case

            if (b1 != NULL) {                                                   // force + sign at front
                if (dest->buf[0] != '+') {
                    tempc->buf[0] = '+';
                    memcpy(&tempc->buf[1], dest->buf, dest->len);
                    tempc->len = dest->len + 1;
                }
            } else {
                memcpy(tempc->buf, &dest->buf[0], dest->len);
                tempc->len = dest->len;
            }
        } else {                                                                // negative number
            if (b2 != NULL) {                                                   // - sign supressed
                memcpy(tempc->buf, &dest->buf[1], dest->len - 1);
                tempc->len = dest->len - 1;
            } else {
                memcpy(tempc->buf, &dest->buf[0], dest->len);
                tempc->len = dest->len;
            }
        }

        dest->len = tempc->len;
        memcpy(dest->buf, tempc->buf, tempc->len);
    }

    dest->len = tempc->len;
    memcpy(ret_buffer, dest->buf, dest->len);
    ret_buffer[dest->len] = '\0';
    dlen = dest->len;
    free(tempc);
    free(dest);
    return dlen;
}                                                                               // end function $FNUMBER

int Dfnumber3(u_char *ret_buffer, cstring *numexp, const cstring *code, int rnd)
{
    cstring *change;
    int     t;

    if (rnd > MAX_NUM_BYTES) return -ERRM92;                                    // if too big error
    t = Djustify3(ret_buffer, numexp, 0, rnd);
    if (t < 0) return t;
    change = malloc(sizeof(short) + t + 1);
    change->len = t;
    memcpy(change->buf, ret_buffer, t + 1);
    return Dfnumber2(ret_buffer, change, code);
}

// $GET(variable[,expr])
int Dget1(u_char *ret_buffer, mvar *var)
{
    u_char  tmp[8];                                                             // some space
    cstring *cptr;                                                              // for the call

    cptr = (cstring *) tmp;                                                     // point at the space
DISABLE_WARN(-Warray-bounds)
    cptr->len = 0;                                                              // zero length
    cptr->buf[0] = '\0';                                                        // null terminated
ENABLE_WARN
    return Dget2(ret_buffer, var, cptr);                                        // do it below
}

int Dget2(u_char *ret_buffer, mvar *var, cstring *expr)
{
    int t;                                                                      // for return values

    if (var->uci == UCI_IS_LOCALVAR) {                                          // for a local var
        t = ST_Get(var, ret_buffer);                                            // attempt to get the data
        if (t >= 0) return t;                                                   // if we got data, return it
        if (t == -ERRM6) t = 0;                                                 // flag undefined local var
    } else if (var->name.var_cu[0] == '$') {                                    // SSVN?
        t = SS_Get(var, ret_buffer);                                            // attempt to get the data
        if (t >= 0) return t;                                                   // if we got data, return it
        if ((t == -ERRM38) || (t == -ERRM7)) t = 0;                             // flag undefined SSVN
    } else {                                                                    // for a global var
        memcpy(&partab.jobtab->last_ref, var, sizeof(var_u) + 5 + var->slen);   // update naked
        t = DB_Get(var, ret_buffer);                                            // attempt to get the data
        if (t >= 0) return t;                                                   // if we got data, return it
        if (t == -ERRM7) t = 0;                                                 // flag undefined global var
    }

    if (t != 0) return t;                                                       // if an error, return it
    memmove(&ret_buffer[0], &expr->buf[0], expr->len);                          // copy here
    ret_buffer[expr->len] = '\0';                                               // ensure null terminated
    return expr->len;                                                           // and return the length
}

// $INCREMENT(variable)
short Dincrement1(u_char *ret_buffer, mvar *var)
{
    u_char  tmp[MAX_NUM_BYTES];                                                 // some temp storage for arithmetic
    cstring *cptr;                                                              // for the call

    cptr = (cstring *) tmp;                                                     // point at the space
DISABLE_WARN(-Warray-bounds)
    cptr->len = 1;                                                              // length of one
    cptr->buf[0] = '1';                                                         // default to 1
    cptr->buf[1] = '\0';                                                        // null terminated
ENABLE_WARN
    return Dincrement2(ret_buffer, var, cptr);                                  // do it below
}

// $INCREMENT(variable[,numexpr])
short Dincrement2(u_char *ret_buffer, mvar *var, cstring *numexpr)
{
    int    t;                                                                   // for return values
    u_char temp[MAX_STR_LEN];                                                   // some temp storage for arithmetic
    u_char *tmp;

    tmp = temp;

    if (var->uci == UCI_IS_LOCALVAR) {                                          // for a local var
        t = ST_Get(var, temp);                                                  // attempt to get the data
    } else {                                                                    // for a global var
        memcpy(&partab.jobtab->last_ref, var, sizeof(var_u) + 5 + var->slen);   // update naked
        t = SemOp(SEM_ATOMIC, SEM_WRITE);                                       // take an atomic write
        if (t < 0) return (short) t;                                            // if we got an error then return it
        t = DB_Get(var, temp);                                                  // attempt to get the data
    }

    if ((t == -ERRM6) || (t == -ERRM7)) {                                       // use '0' for undefined var
        ret_buffer[0] = '0';
        t = 0;
    } else if (t < 0) {
        if (var->uci != UCI_IS_LOCALVAR) SemOp(SEM_ATOMIC, -SEM_WRITE);         // release the atomic write
        return (short) t;
    } else {
        t = ncopy(&tmp, ret_buffer);
    }

    if (t < 0) {
        if (var->uci != UCI_IS_LOCALVAR) SemOp(SEM_ATOMIC, -SEM_WRITE);         // release the atomic write
        return (short) t;
    }

    t = runtime_add((char *) numexpr->buf, (char *) ret_buffer);

    if (t < 0) {
        if (var->uci != UCI_IS_LOCALVAR) SemOp(SEM_ATOMIC, -SEM_WRITE);         // release the atomic write
        return (short) t;
    }

DISABLE_WARN(-Warray-bounds)
    numexpr->len = t;
ENABLE_WARN
    memcpy(&ret_buffer[0], &numexpr->buf[0], numexpr->len);                     // copy here
    ret_buffer[numexpr->len] = '\0';                                            // ensure null terminated
    if (var->uci == UCI_IS_LOCALVAR) return (short) ST_Set(var, numexpr);       // set it back and return
    t = DB_Set(var, numexpr);                                                   // set it back
    SemOp(SEM_ATOMIC, -SEM_WRITE);                                              // release the atomic write
    return (short) t;                                                           // and return
}

// $JUSTIFY(expr,int1[,int2])
int Djustify2(u_char *ret_buffer, cstring *expr, int size)
{
    int adj;                                                                    // adjust required
    int i;                                                                      // for loops

    if (size > MAX_STR_LEN) return -ERRM75;                                     // complain if too long
    adj = size - (int) expr->len;                                               // get number of spaces
    if (adj < 0) adj = 0;                                                       // ensure positive
    for (i = 0; i < adj; i++) ret_buffer[i] = ' ';                              // for each required space, copy in a space
    memmove(&ret_buffer[adj], &expr->buf[0], expr->len);                        // copy here
    i = expr->len + adj;                                                        // get the new size
    ret_buffer[i] ='\0';                                                        // nul terminate it
    return i;                                                                   // and return it
}                                                                               // end 2 arg $J()

// NOTE: We must have been passed a canonic number
int Djustify3(u_char *ret_buffer, cstring *expr, int size, int round)
{
    int i;
    int j = 0;
    int spc;                                                                    // leading space count
    int zer = 0;                                                                // leading zero required flag
    int len;
    int ru = -2;                                                                // round up flag
    int dp = -2;                                                                // decimal point
    int cop;

    if (round < 0) return -ERRM28;                                              // that's an error
    if (size > MAX_STR_LEN) return -ERRM75;                                     // complain if too long
    if (round > MAX_NUM_BYTES) return -ERRM92;                                  // if too big error
    if (size < 0) size = 0;                                                     // if negative size then make it zero
    len = expr->len;

    for (i = 0; i < expr->len; i++) {
        if (expr->buf[i] == '.') {                                              // search for DP
            dp = i;
            break;
        }
    }

    if (!dp || ((dp == 1) && (expr->buf[0] == '-'))) zer = 1;                   // need to add a zero

    if (!round) {
        if (dp != -2) {
            len = dp;
            if (expr->buf[dp + 1] > '4') ru = dp - 1;
        }
    } else {
        if (dp != -2) {
            len = dp + round + 1;
            if ((len < expr->len) && (expr->buf[len] > '4')) ru = len - 1;
        } else {
            len += round + 1;
        }
    }

    spc = size - len - zer;                                                     // spaces required
    if (spc < 0) spc = 0;
    for (i = 0; i < spc; ret_buffer[i++] = ' ') continue;                       // copy in spaces

    if (expr->buf[0] == '-') {
        ret_buffer[i++] = '-';                                                  // copy minus
        j = 1;                                                                  // where copy starts
    }

    for (cop = 0; cop < zer; cop++) ret_buffer[i++] = '0';                      // possible leading zero
    cop = expr->len - j;
    if (len < expr->len) cop = len - j;
    memmove(&ret_buffer[i], &expr->buf[j], cop);                                // copy the rest
    i += cop;
    len += zer + spc;
    if ((dp == -2) && (i < len)) ret_buffer[i++] = '.';
    while (i < len) ret_buffer[i++] = '0';                                      // possible trailing zeroes
    ret_buffer[len] = '\0';                                                     // null terminate

    if (ru != -2) {
        ru += zer + spc;                                                        // adjust round up

        while (TRUE) {
            ret_buffer[ru]++;                                                   // increment it
            if (ret_buffer[ru] <= '9') break;                                   // stop when done
            ret_buffer[ru] = '0';                                               // change back to zero
            ru--;                                                               // decrement ru
            if (ret_buffer[ru] == '.') ru--;                                    // skip the DP
            if (ret_buffer[ru] == ' ') ret_buffer[ru] = '0';

            if ((ret_buffer[ru] == '-') && (ret_buffer[0] == ' ')) {            // Check for the 2016 case
                ret_buffer[ru--] = '1';
                ret_buffer[ru] = '-';
                break;
            }                                                                   // end 2016 patch

            if (ru >= j) continue;
            memmove(&ret_buffer[j + 1], &ret_buffer[j], len - j + 1);
            ret_buffer[j] = '1';
            len++;
            break;
        }
    }

    for (i = 0; i < len; i++) {
        if (ret_buffer[i] == '-') {
            for (j = i + 1; j < len; j++) {
                if ((ret_buffer[j] != '0') && (ret_buffer[j] != '.')) break;
            }

            if (j == len) {                                                     // found nothing useful
                if ((i != 0) || (len == size)) {
                    ret_buffer[i] = ' ';                                        // remove the minus
                    break;
                }

                memmove(&ret_buffer[0], &ret_buffer[1], len--);                 // or this way
                break;
            }
        } else if (ret_buffer[i] != ' ') {
            break;
        }
    }

    return len;
}

// $LENGTH(expr1[,expr2])
short Dlength1(u_char *ret_buffer, const cstring *expr)
{
    return (short) ultocstring(ret_buffer, expr->len);                          // just do it
}

short Dlength2(u_char *ret_buffer, cstring *expr, cstring *delim)
{
    return (short) ltocstring(ret_buffer, Dlength2x(expr, delim));              // copy to buf and ret len
}

int Dlength2x(cstring *expr, cstring *delim)
{
    int i;                                                                      // temp
    int j;                                                                      // index for delim
    int pce = 1;                                                                // for version 2

    if (delim->len == 0) return 0;                                              // special case, return zero

    for (i = 0; i < (int) expr->len; i++) {                                     // scan expr
        for (j = 0; j != (int) delim->len; j++) {
            if (expr->buf[i + j] != delim->buf[j]) break;                       // quit if not the same

            if ((int) delim->len == (j + 1)) {                                  // if at end of delim
                pce++;                                                          // count a piece
                i += j;                                                         // move i on a bit
            }                                                                   // end 'piece matches'
        }                                                                       // end compare loop
    }                                                                           // end of expr

    return pce;                                                                 // and return count
}

// $NAME(variable[,int])
short Dname1(u_char *ret_buffer, mvar *var)
{
    return Dname2(ret_buffer, var, MAX_NUM_SUBS);                               // use Dname2()
}

short Dname2(u_char *ret_buffer, mvar *var, int sub)
{
    if (sub < 0) return -ERRM39;                                                // Invalid $NAME argument
    return UTIL_String_Mvar(var, ret_buffer, sub);                              // do it elsewhere
}

// $ORDER(subscripted variable[,int])
short Dorder1(u_char *ret_buffer, mvar *var)
{
    return Dorder2(ret_buffer, var, 1);                                         // use Dorder2()
}

short Dorder2(u_char *ret_buffer, mvar *var, int dir)
{
    int   i = -1;                                                               // dir patch flag
    short s;
    int   realdir;

    if ((dir != 1) && (dir != -1) && ((dir != 2) && (systab->historic & HISTORIC_DNOK))) { // validate direction for $NEXT
        return -(ERRZ12 + ERRMLAST);                                            // complain on error
    }

    realdir = dir;
    if (dir == 2) realdir = 1;

    if (dir == -1) {                                                            // is it backwards?
        if ((var->key[var->slen - 1] == '\0') && (var->key[var->slen - 2] == '\0')) { // is it a nul?
            i = var->slen - 2;                                                  // position of first 0
            var->key[i] = '\377';                                               // change to 255
        }
    }

    if (var->uci == UCI_IS_LOCALVAR) {
        s = ST_Order(var, ret_buffer, realdir);                                 // for local var
    } else if (var->name.var_cu[0] == '$') {                                    // SSVN?
        s = SS_Order(var, ret_buffer, realdir);                                 // yes
    } else {
        memcpy(&partab.jobtab->last_ref, var, sizeof(var_u) + 5 + var->slen);   // update naked
        if (i != -1) partab.jobtab->last_ref.key[i] = '\0';                     // unfix from above
        s = DB_Order(var, ret_buffer, realdir);                                 // else it's global
    }

    if ((dir == 2) && (s == 0)) {                                               // last for $NEXT
        memcpy(ret_buffer, "-1\0", 3);                                          // change to -1
        s = 2;
    }

    return s;
}

// $PIECE(expr1,expr2[,int1[,int2]])
int Dpiece2(u_char *ret_buffer, cstring *expr, const cstring *delim)
{
    return Dpiece4(ret_buffer, expr, delim, 1, 1);                              // use Dpiece4()
}

int Dpiece3(u_char *ret_buffer, cstring *expr, const cstring *delim, int i1)
{
    return Dpiece4(ret_buffer, expr, delim, i1, i1);                            // use Dpiece4()
}

int Dpiece4(u_char *ret_buffer, cstring *expr, const cstring *delim, int i1, int i2)
{
    int beg = 0;                                                                // start copy from
    int end;                                                                    // copy to
    int pce = 1;                                                                // current piece
    int f;                                                                      // found flag
    int j;                                                                      // for delim scan
    // NOTE: support negative offsets
    //int np;                                                                     // number of pieces

    ret_buffer[0] = '\0';                                                       // just in case
    if (delim->len == 0) return 0;                                              // null delimiter -> nul str
    /* NOTE: support negative offsets
    np = Dlength2x(expr, delim);                                                // get number of pieces
    if (i1 < 0) i1 += np + 1;                                                   // support negative arguments
    if (i2 < 0) i2 += np + 1;                                                   // support negative arguments
    */
    if (i1 < 0) i1 = 0;                                                         // minus makes no sense
    if (i2 < 0) i2 = 0;                                                         // minus makes no sense
    if ((i1 == 0) && (i2 == 0)) return 0;                                       // piece 0 is null str
    if (i1 > i2) return 0;                                                      // that's also null

    for (end = 0; end < expr->len; end++) {                                     // scan expr
        if (expr->buf[end] == delim->buf[0]) {                                  // if first char matches
            f = 1;                                                              // set found flag

            for (j = 1; j < delim->len; j++) {                                  // scan rest of delimiter
                if (expr->buf[end + j] != delim->buf[j]) {                      // if we have a mismatch
                    f = 0;                                                      // clear found flag
                    break;                                                      // and quit
                }
            }                                                                   // end delim scan

            if (f == 1) {                                                       // just quit the if on fail
                if (pce == i2) {                                                // if this is last piece
                    end--;                                                      // point at last required char
                    break;                                                      // and quit for loop
                }                                                               // end last piece processing

                pce++;                                                          // increment current piece
                end += delim->len - 1;                                          // point at last char of delim
                if (pce == i1) beg = end + 1;                                   // if this is the first pce
            }                                                                   // end found code
        }                                                                       // end of got match
    }                                                                           // end of expr scan

    if (pce < i1) return 0;                                                     // didn't find anything
    if (end == expr->len) end--;                                                // don't point past end
    j = end - beg + 1;                                                          // number of bytes we want
    memmove(ret_buffer, &expr->buf[beg], j);                                    // copy here
    ret_buffer[j] = '\0';                                                       // null terminate it
    return j;                                                                   // return count
}

// $QUERY(variable[,int])
short Dquery1(u_char *ret_buffer, mvar *var)
{
    return Dquery2(ret_buffer, var, 1);                                         // use Dquery2()
}

short Dquery2(u_char *ret_buffer, mvar *var, int dir)
{
    int i = -1;                                                                 // dir patch flag

    if ((dir != 1) && (dir != -1)) return -(ERRZ12 + ERRMLAST);                 // validate direction or complain on error

    if (dir == -1) {                                                            // is it backwards?
        if ((var->key[var->slen - 1] == '\0') && (var->key[var->slen - 2] == '\0')) { // is it a nul?
            i = var->slen - 2;                                                  // position of first 0
            var->key[i] = '\377';                                               // change to 255
        }
    }

    if (var->uci == UCI_IS_LOCALVAR) return ST_Query(var, ret_buffer, dir);     // for local var
    if (var->name.var_cu[0] == '$') return -ERRM38;                             // SSVN? then no such
    memcpy(&partab.jobtab->last_ref, var, sizeof(var_u) + 5 + var->slen);       // update naked
    if (i != -1) partab.jobtab->last_ref.key[i] = '\0';                         // unfix from above
    return DB_Query(var, ret_buffer, dir);                                      // else it's global
}

// $RANDOM(int)
short Drandom(u_char *ret_buffer, int seed)
{
    if (seed < 1) return -ERRM3;                                                // an error
    seed = random() % seed;                                                     // get a random number
    return ltocstring(ret_buffer, seed);                                        // convert answer to string
}

// $REVERSE(expr)
int Dreverse(u_char *ret_buffer, cstring *expr)
{
    int j = 0;                                                                  // destination

    for (int i = (int) expr->len - 1; i >= 0; i--) ret_buffer[j++] = expr->buf[i]; // for each character copy it
    ret_buffer[j] = '\0';                                                       // terminate it
    return expr->len;                                                           // and return count
}

/*
 * $STACK(int[,code])
 *
 * Retn:  $ST(-1) returns the largest value for which $ST(value) returns a
 *          non-empty string.
 *        $ST(0) returns an implementation specific value indicating how this
 *          process was started. RUN or JOB.
 *        $ST(n) where n is 1 to $ST(-1) returns how this level of process stack
 *          was created (one of DO, XECUTE, $$ or an error code like ",M6,").
 *
 *        While int is zero or greater, the following codes may be used:
 *        ECODE  the list of ecodes added at this level
 *        MCODE  the source line of code identified by "PLACE" below
 *        PLACE  the location of a command at this stack level as follows:
 *               a) if int is not equal to $STACK and $ST(int,"ECODE") is
 *                  empty, the last command executed.
 *               b) if int is equal to $STACK and $ST(int,"ECODE") is
 *                  empty, the currently executing command.
 *               c) if $ST(int,"ECODE") is not empty, the last command to
 *                  start execution while $ST(int,"ECODE") was empty.
 */
short Dstack1(u_char *ret_buffer, int level)
{
    return Dstack1x(ret_buffer, level, (partab.jobtab - partab.job_table));
}

short Dstack1x(u_char *ret_buffer, int level, int job)
{
    int i;                                                                      // a useful int

    ret_buffer[0] = '\0';                                                       // null terminate
    if (level < -1) return 0;                                                   // junk
    i = partab.job_table[job].cur_do;                                           // default

    if (partab.job_table[job].error_frame > partab.job_table[job].cur_do) {
        i = partab.job_table[job].error_frame;                                  // ensure we have the error bit
    }

    if (level > i) return 0;                                                    // nothing there
    if (level == -1) return ltocstring(ret_buffer, i);                          // return the number

    if (level == 0) {
        if (partab.job_table[job].dostk[0].type == TYPE_JOB) {
            return (short) mcopy((u_char *) "JOB", ret_buffer, 3);              // for a JOB command
        }

        return (short) mcopy((u_char *) "RUN", ret_buffer, 3);                  // normal run
    }

    if (level == partab.job_table[job].error_frame) level = STM1_FRAME;         // error frame adjust
    i = partab.job_table[job].dostk[level].type & 127;                          // get the type (what was high bit going to be for?)
    if (i == TYPE_RUN) return (short) mcopy((u_char *) "BREAK", ret_buffer, 5);
    if (i == TYPE_DO) return (short) mcopy((u_char *) "DO", ret_buffer, 2);
    if (i == TYPE_EXTRINSIC) return (short) mcopy((u_char *) "$$", ret_buffer, 2);
    if (i == TYPE_XECUTE) return (short) mcopy((u_char *) "XECUTE", ret_buffer, 6);
    ret_buffer[0] = '\0';
    return 0;                                                                   // else nothing
}

int Dstack2(u_char *ret_buffer, int level, cstring *code)
{
    return Dstack2x(ret_buffer, level, code, (partab.jobtab - partab.job_table));
}

int Dstack2x(u_char *ret_buffer, int level, cstring *code, int job)
{
    int          arg2 = 0;                                                      // arg 2 - 1 = ECODE, 2 = MCODE, 3 = PLACE
    var_u        *rounam;                                                       // routine name
    int          line;                                                          // line number
    int          i;                                                             // a handy int
    const u_char *p;                                                            // a handy pointer
    mvar         *var;                                                          // for ^$ROUTINE()
    u_char       temp[VAR_LEN + 4];                                             // ditto
    cstring      *cptr;                                                         // ditto
    int          t;                                                             // ditto

    ret_buffer[0] = '\0';                                                       // null terminate
    if (level < 0) return 0;                                                    // junk
    i = partab.job_table[job].cur_do;                                           // default

    if (partab.job_table[job].error_frame > partab.job_table[job].cur_do) {
        i = partab.job_table[job].error_frame;                                  // ensure we have the error bit
    }

    if (level > i) return 0;                                                    // nothing there

    if (strncasecmp((const char *) code->buf, "ecode\0", 6) == 0) {
        arg2 = 1;
    } else if (strncasecmp((const char *) code->buf, "mcode\0", 6) == 0) {
        arg2 = 2;
    } else if (strncasecmp((const char *) code->buf, "place\0", 6) == 0) {
        arg2 = 3;
    } else {
        return -(ERRZ50 + ERRMLAST);                                            // junk
    }

    if (arg2 == 1) {                                                            // "ECODE"
        ret_buffer[0] = '\0';                                                   // assume nothing
        if (job != (partab.jobtab - partab.job_table)) return 0;                // can't find
        var = (mvar *) ret_buffer;                                              // use same space for mvar
        VAR_CLEAR(var->name);
        memcpy(&var->name.var_cu[0], "$ECODE", 6);                              // copy in $ECODE
        var->volset = 0;
        var->uci = UCI_IS_LOCALVAR;
        cptr = (cstring *) temp;                                                // some spare space
DISABLE_WARN(-Warray-bounds)
        cptr->len = ltocstring(cptr->buf, level);                               // setup for subscript
ENABLE_WARN
        var->slen = UTIL_Key_Build(cptr, &var->key[0]);
        t = ST_Get(var, ret_buffer);                                            // get and return
        if (t == -ERRM6) t = 0;                                                 // allow for not there
        return t;
    }

    if (level && (level == partab.job_table[job].error_frame)) level = STM1_FRAME; // error frame adjust

    if ((((partab.job_table[job].dostk[level].type & 127) == TYPE_XECUTE) ||
      ((partab.job_table[job].dostk[level].type & 127) == TYPE_RUN) ||
      ((partab.job_table[job].dostk[level].type & 127) == TYPE_JOB)) &&
      (var_empty(partab.job_table[job].dostk[level].rounam))) {
        if (arg2 == 2) {                                                        // "MCODE"
            ret_buffer[0] = '\0';                                               // JIC

            // no can do
            if (partab.job_table[job].cur_do < ((level == STM1_FRAME) ? partab.job_table[job].error_frame : level)) {
                return 0;
            }

            if (job != (partab.jobtab - partab.job_table)) return 0;            // can't find
            p = (u_char *) SOA(partab.job_table[job].dostk[level].routine);
            if (p == NULL) return 0;                                            // nothing there
            for (i = 0; (ret_buffer[i] = p[i]); i++) continue;                  // copy it
            return i;                                                           // return the count
        }

        return mcopy((u_char *) "@", ret_buffer, 1);                            // "PLACE"
    }

    rounam = &partab.job_table[job].dostk[level].rounam;                        // point at routine name
    line = partab.job_table[job].dostk[level].line_num;                         // get line number

    if (arg2 == 2) {                                                            // "MCODE"
        var = (mvar *) ret_buffer;                                              // use same space for mvar
        VAR_CLEAR(var->name);
        memcpy(&var->name.var_cu[0], "$ROUTINE", 8);                            // copy in $ROUTINE
        var->volset = partab.job_table[job].rvol;                               // volume number
        var->uci = partab.job_table[job].ruci;                                  // UCI number
        if (rounam->var_cu[0] == '%') var->uci = 1;                             // check for a percent routine
        cptr = (cstring *) temp;                                                // some spare space

        for (i = 0; i < VAR_LEN; i++) {                                         // copy name
            if (rounam->var_cu[i] == 0) break;                                  // quit when done
DISABLE_WARN(-Warray-bounds)
            cptr->buf[i] = rounam->var_cu[i];                                   // copy
        }

        cptr->buf[i] = '\0';                                                    // null terminate
        cptr->len = i;                                                          // save the length
        t = UTIL_Key_Build(cptr, &var->key[0]);                                 // make a key from it
        if (t < 0) return t;                                                    // die on error
        var->slen = (u_char) t;                                                 // save the length
        cptr->len = ltocstring(cptr->buf, line);                                // make a string from int
ENABLE_WARN
        t = UTIL_Key_Build(cptr, &var->key[var->slen]);                         // make a key from it
        if (t < 0) return t;                                                    // die on error
        var->slen += (u_char) t;                                                // save the length
        t = Dget1(ret_buffer, var);                                             // get data
        if (t < 0) t = 0;                                                       // ignore errors
        ret_buffer[t] = '\0';                                                   // null terminate
        return t;                                                               // and return
    }

    i = 0;                                                                      // the start
    ret_buffer[i++] = '+';                                                      // add plus
    i += ltocstring(&ret_buffer[i], line);                                      // add the line number
    ret_buffer[i++] = '^';                                                      // the name indicator

    for (arg2 = 0; arg2 < VAR_LEN; arg2++) {                                    // copy name
        if ((ret_buffer[i++] = rounam->var_cu[arg2]) == 0) break;
    }

    if (ret_buffer[i - 1] == '\0') i--;                                         // back up over null
    ret_buffer[i] = '\0';                                                       // null terminate
    return i;                                                                   // return length
}

/*
 * $TEXT(entryref)
 *   The entire string "entryref" is passed in one variable, eval it here
 */
int Dtext(u_char *ret_buffer, cstring *str)
{
    int     i = 0;                                                              // a handy int
    int     j = 0;                                                              // and another
    u_char  slen;                                                               // saved length
    int     t;                                                                  // for functions
    int     off = 1;                                                            // line offset
    u_char  rou[VAR_LEN + 4];                                                   // routine name
    u_char  tag[VAR_LEN + 4];                                                   // the tag
    cstring *cr;                                                                // the routine
    cstring *ct;                                                                // and the tag

    ret_buffer[0] = '\0';                                                       // JIC
    ct = (cstring *) &tag[0];                                                   // use it this way
    cr = (cstring *) &rou[0];                                                   // ditto
DISABLE_WARN(-Warray-bounds)
    ct->len = 0;                                                                // assume no tag
    cr->len = 0;                                                                // no routine for now
ENABLE_WARN

    if (memcmp(str->buf, "+0\0", 3) == 0) {                                     // $T(+0) ?
        for (i = 0; i < VAR_LEN; i++) {                                         // copy routine name
            if (!partab.jobtab->dostk[partab.jobtab->cur_do].rounam.var_cu[i]) {
                break;                                                          // quit when done
            }

            ret_buffer[i] = partab.jobtab->dostk[partab.jobtab->cur_do].rounam.var_cu[i]; // copy
        }

        ret_buffer[i] = '\0';                                                   // null terminate
        return i;                                                               // and exit
    }

    if ((str->buf[i] != '+') && (str->buf[i] != '^')) {                         // is there a tag
        while (j < VAR_LEN) {
            if ((i == 0) && (str->buf[i] == '%')) {                             // leading %
DISABLE_WARN(-Warray-bounds)
                ct->buf[j++] = str->buf[i++];                                   // copy it
                continue;                                                       // and go for more
            }

            if (isalnum(str->buf[i]) == 0) break;                               // done
            ct->buf[j++] = str->buf[i++];                                       // copy it
        }

        ct->buf[j] = '\0';                                                      // null terminate tag
        ct->len = j;                                                            // save the length
ENABLE_WARN
        off = 0;                                                                // change offset to zero

        while ((str->buf[i] != '+') && (str->buf[i] != '^') && (str->buf[i] != '\0')) {
            i++;                                                                // skip to + ^ or null
        }
    }                                                                           // end tag processing

    if (str->buf[i] == '+') {                                                   // if we have a plus
        off = 0;                                                                // clear offset
        i++;                                                                    // skip the +
        while (isdigit(str->buf[i]) != 0) off = (off * 10) + (str->buf[i++] - '0'); // for all digits, extract the offset
    }                                                                           // end offset stuff

    if ((str->buf[i] != '^') && (str->buf[i] != '\0')) return -(ERRZ12 + ERRMLAST); // complain
    j = 0;                                                                      // clear routine pointer

    if (str->buf[i] == '^') {                                                   // routine name
        i++;                                                                    // skip the ^

        while (j < VAR_LEN) {
            if ((j == 0) && (str->buf[i] == '%')) {                             // leading %
DISABLE_WARN(-Warray-bounds)
                cr->buf[j++] = str->buf[i++];                                   // copy it
                continue;                                                       // and go for more
            }

            if (isalnum(str->buf[i]) == 0) break;                               // done
            cr->buf[j++] = str->buf[i++];                                       // copy it
        }

        cr->buf[j] = '\0';                                                      // null terminate routine
        cr->len = j;                                                            // save the length
    } else {                                                                    // we need the current routine
        for (j = 0; j < VAR_LEN; j++) {
            if ((cr->buf[j] = partab.jobtab->dostk[partab.jobtab->cur_do].rounam.var_cu[j]) == '\0') {
                break;                                                          // copy till done
            }
        }

        cr->buf[j] = '\0';                                                      // null terminate routine
        cr->len = j;                                                            // save the length
    }

    if (cr->len == 0) return 0;                                                 // no routine supplied -> null
    VAR_CLEAR(partab.src_var.name);
    memcpy(&partab.src_var.name.var_cu[0], "$ROUTINE", 8);                      // setup for DB_Get
    partab.src_var.volset = partab.jobtab->rvol;                                // volume
    partab.src_var.uci = partab.jobtab->ruci;                                   // UCI
    if (cr->buf[0] == '%') partab.src_var.uci = 1;                              // manager routine? then point there
    partab.src_var.slen = 0;                                                    // init key size
    t = UTIL_Key_Build(cr, &partab.src_var.key[0]);                             // first key
    if (t < 0) return t;                                                        // die on error
    slen = (u_char) t;                                                          // save key size

    if (ct->len == 0) {                                                         // no tag?
        ct->len = ltocstring(ct->buf, off);                                     // cstring off
        t = UTIL_Key_Build(ct, &partab.src_var.key[slen]);                      // next key
        if (t < 0) return t;                                                    // die on error
        partab.src_var.slen = t + slen;                                         // save key size
        t = DB_Get(&partab.src_var, ret_buffer);                                // get it

        if (t < 0) {
            ret_buffer[0] = '\0';                                               // nothing
            t = 0;                                                              // zero length
        } else if (!off) {                                                      // just the name required?
            return mcopy(cr->buf, ret_buffer, cr->len);                         // return the name
        }

        return t;                                                               // and return it
    }

    for (j = 1; ; j++) {                                                        // need to read all lines
        cr->len = ltocstring(cr->buf, j);                                       // cstring j
        t = UTIL_Key_Build(cr, &partab.src_var.key[slen]);                      // next key
        if (t < 0) return t;                                                    // die on error
        partab.src_var.slen = t + slen;                                         // save key size
        t = DB_Get(&partab.src_var, ret_buffer);                                // get it

        if (t < 0) {
            ret_buffer[0] = '\0';                                               // nothing
            return 0;                                                           // zero length
        }

        for (i = 0; i < ct->len; i++) {                                         // check the tag
            if (ret_buffer[i] != ct->buf[i]) break;                             // quit if different
        }

        if (i < ct->len) continue;                                              // go for next if no match

        // must be space or ( or null
        if ((ret_buffer[i] != ' ') && (ret_buffer[i] != '(') && (ret_buffer[i] != '\0')) {
            continue;
        }

        if (off == 0) return t;                                                 // no offset - all done
        j += off;                                                               // add the offset
        cr->len = ltocstring(cr->buf, j);                                       // cstring j
ENABLE_WARN
        t = UTIL_Key_Build(cr, &partab.src_var.key[slen]);                      // next key
        if (t < 0) return t;                                                    // die on error
        partab.src_var.slen = t + slen;                                         // save key size
        t = DB_Get(&partab.src_var, ret_buffer);                                // get it

        if (t < 0) {
            ret_buffer[0] = '\0';                                               // nothing
            t = 0;                                                              // zero length
        }

        return t;                                                               // done
    }
}

// $TRANSLATE(expr1,expr2[,expr3])
int Dtranslate2(u_char *ret_buffer, cstring *expr1, const cstring *expr2)
{
    u_short us = 0;                                                             // arg 3

    return Dtranslate3(ret_buffer, expr1, expr2, (cstring *) &us);
}

int Dtranslate3(u_char *ret_buffer, cstring *expr1, const cstring *expr2, cstring *expr3)
{
    u_int i1;                                                                   // for expr1
    u_int i2;                                                                   // for expr2
    int   p = 0;                                                                // pointer to ret_buffer

    for (i1 = 0; i1 != expr1->len; i1++) {                                      // scan expr1
        short found = FALSE;                                                    // assume no match

        for (i2 = 0; i2 != expr2->len; i2++) {                                  // scan expr2 for char
            if (expr1->buf[i1] == expr2->buf[i2]) {                             // if we have a match
                found = TRUE;                                                   // say so
                if (i2 < expr3->len) ret_buffer[p++] = expr3->buf[i2];          // match in expr3? copy in replacement char
                break;                                                          // and quit this loop
            }
        }

        if (!found) ret_buffer[p++] = expr1->buf[i1];                           // copy character
    }

    ret_buffer[p] = '\0';                                                       // terminate it
    return p;                                                                   // and return count
}

// $VIEW(channel#,location[,size[,value]])
int Dview(u_char *ret_buffer, int chan, int loc, int size, cstring *value)
{
    u_char  *vb;                                                                // view buffer address

    if ((chan > -1) || (chan < -MAX_VOL)) return -(ERRZ63 + ERRMLAST);          // must be negative for now
    chan = (-chan) - 1;                                                         // negate it and 0 base
    if (partab.jobtab->view[chan] == NULL) return -(ERRZ63 + ERRMLAST);         // got a block? no - die

    if ((loc < 0) || (size < 1) || ((loc + size) > (int) SOA(partab.vol[chan]->vollab)->block_size)) {
        return -(ERRZ63 + ERRMLAST);                                            // out of range - die
    }

    vb = (u_char *) SOA(SOA(partab.jobtab->view[chan])->mem);                   // get block memory address
    vb += loc;                                                                  // offset to location

    if (value == NULL) {                                                        // a read?
        if (size == 1) {                                                        // one byte
            return ultocstring(ret_buffer, *vb);
        } else if (size == 2) {                                                 // two bytes
            u_short vbs;

            memcpy(&vbs, vb, sizeof(u_short));
            return ultocstring(ret_buffer, vbs);
        } else if (size == 4) {                                                 // four bytes
            u_int vbi;

            memcpy(&vbi, vb, sizeof(u_int));
            return ultocstring(ret_buffer, vbi);
        }

        return mcopy(vb, ret_buffer, size);                                     // return the string
    }

    ret_buffer[0] = '\0';                                                       // null terminate

    if ((size == 1) || (size == 2) || (size == 4)) {                            // int type?
        int i;

        i = cstringtoi(value);                                                  // make int of it

        if (size == 1) {
            *vb = (u_char) i;
        } else if (size == 2) {
            memcpy(vb, &i, sizeof(u_short));
        } else {
            memcpy(vb, &i, sizeof(u_int));
        }
    } else {
        if (size != value->len) return -(ERRZ63 + ERRMLAST);                    // junk
        memcpy(vb, value->buf, size);                                           // copy whatever
    }

    return 0;                                                                   // return OK
}

// set $EXTRACT
int DSetextract(u_char *tmp, cstring *cptr, mvar *var, int i1, int i2)
{
    cstring *vptr;                                                              // where the variable goes
    int     t;                                                                  // for the functions

    if (i1 < 1) i1 = 1;                                                         // ensure i1 positive
    if (i1 > i2) return 0;                                                      // ignore that, it's junk
    if (i2 > MAX_STR_LEN) return -ERRM75;                                       // complain if too long
    vptr = (cstring *) tmp;                                                     // where it goes
    t = Dget1(vptr->buf, var);                                                  // get current value
    if (t < 0) return t;                                                        // die on error
    vptr->len = (u_short) t;                                                    // save the size
    for (int i = t; i < i1; vptr->buf[i++] = ' ') continue;                     // ensure enough spaces

    if (t <= i2) {                                                              // if no trailing left
        t = mcopy(cptr->buf, &vptr->buf[i1 - 1], cptr->len);                    // copy it in
        if (t < 0) return t;                                                    // check for overflow
        vptr->len = i1 - 1 + cptr->len;                                         // the new length
        if (var->uci == UCI_IS_LOCALVAR) return ST_Set(var, vptr);              // set it back and return
        return DB_Set(var, vptr);                                               // set it back and return
    }

    if ((i2 - i1 + 1) != cptr->len) {                                           // not an exact fit?
        t = mcopy(&vptr->buf[i2], &vptr->buf[i1 - 1 + cptr->len], vptr->len - i2 + 2); // move tail here
        if (t < 0) return t;                                                    // check overflow
    }

    memmove(&vptr->buf[i1 - 1], cptr->buf, cptr->len);                          // can't use mcopy() here
    vptr->len = vptr->len - (i2 - i1 + 1) + cptr->len;
    if (var->uci == UCI_IS_LOCALVAR) return ST_Set(var, vptr);                  // set it back and return
    return DB_Set(var, vptr);                                                   // set it back and return
}

// set $PIECE
int DSetpiece(u_char *tmp, cstring *cptr, mvar *var, cstring *dptr, int i1, int i2)
{
    cstring *vptr;                                                              // where the variable goes
    int     t;                                                                  // for the functions
    int     beg = 0;                                                            // start copy from
    int     end;                                                                // copy to
    int     pce = 1;                                                            // current piece
    int     f;                                                                  // found flag
    int     j;                                                                  // for delim scan
    int     np;                                                                 // number of pieces

    if (i1 < 1) i1 = 1;                                                         // ensure i1 positive
    if (i1 > i2) return 0;                                                      // ignore that, it's junk
    vptr = (cstring *) tmp;                                                     // where it goes
    t = Dget1(vptr->buf, var);                                                  // get current value
    if (t < 0) return t;                                                        // die on error
    vptr->len = t;                                                              // save the size

    if (dptr->len == 0) {                                                       // null delimiter ?
        t = mcopy(cptr->buf, &vptr->buf[vptr->len], cptr->len);                 // copy at end
        if (t < 0) return t;                                                    // die on error
        vptr->len += cptr->len;                                                 // the new length
        if (var->uci == UCI_IS_LOCALVAR) return ST_Set(var, vptr);              // set it back and return
        return DB_Set(var, vptr);                                               // set it back and return
    }

    np = Dlength2x(vptr, dptr);                                                 // get number of pieces

    if (np < i1) {                                                              // current < = start
        f = i1 - np;                                                            // delimiters required

        for (j = 0; j < f; j++) {                                               // for each required delimiter
            t = mcopy(dptr->buf, &vptr->buf[vptr->len], dptr->len);             // copy 1 delim
            if (t < 0) return t;                                                // check for overflow
            if ((vptr->len + t) > MAX_STR_LEN) return -ERRM75;
            vptr->len += t;                                                     // add to length
        }

        t = mcopy(cptr->buf, &vptr->buf[vptr->len], cptr->len);                 // copy in source
        if ((vptr->len + t) > MAX_STR_LEN) return -ERRM75;
        vptr->len += t;                                                         // add to length
        if (var->uci == UCI_IS_LOCALVAR) return ST_Set(var, vptr);              // set it back and return
        return DB_Set(var, vptr);                                               // set it back and return
    }

    for (end = 0; end < vptr->len; end++) {                                     // scan expr
        if (vptr->buf[end] == dptr->buf[0]) {                                   // if first char matches
            f = 1;                                                              // set found flag

            for (j = 1; j < dptr->len; j++) {                                   // scan rest of delimiter
                if (vptr->buf[end + j] != dptr->buf[j]) {                       // if we have a mismatch
                    f = 0;                                                      // clear found flag
                    break;                                                      // and quit
                }
            }                                                                   // end delim scan

            if (f == 1) {                                                       // just quit the if on fail
                if (pce == i2) {                                                // if this is last piece
                    end--;                                                      // point at last required char
                    break;                                                      // and quit for loop
                }                                                               // end last piece processing

                pce++;                                                          // increment current piece
                end += dptr->len - 1;                                           // point at last char of delim
                if (pce == i1) beg = end + 1;                                   // if this is the first pce
            }                                                                   // end found code
        }                                                                       // end of got match
    }                                                                           // end of expr scan

    if (np == i1) {                                                             // replace last piece
        t = mcopy(cptr->buf, &vptr->buf[beg], cptr->len);                       // copy it
        if (t < 0) return t;                                                    // check overflow
        vptr->len = beg + cptr->len;                                            // fixup length
        if (var->uci == UCI_IS_LOCALVAR) return ST_Set(var, vptr);              // set it back and return
        return DB_Set(var, vptr);                                               // set it back and return
    }

    if (end >= vptr->len) end = vptr->len - 1;                                  // don't point past end
    i1 = beg;                                                                   // start of cut
    i2 = end;                                                                   // end of cut

    if ((i2 - i1 + 1) != cptr->len) {                                           // not an exact fit?
        t = mcopy(&vptr->buf[i2 + 1], &vptr->buf[i1 + cptr->len], vptr->len - i2 + 2); // move tail here
        if (t < 0) return t;                                                    // check overflow
    }

    if (cptr->len) memmove(&vptr->buf[i1], cptr->buf, cptr->len);               // can't use mcopy() here
    vptr->len = vptr->len - (i2 - i1 + 1) + cptr->len;                          // don't reduce to -=
    if (var->uci == UCI_IS_LOCALVAR) return ST_Set(var, vptr);                  // set it back and return
    return DB_Set(var, vptr);                                                   // set it back and return
}

// set $QSUBSCRIPT
int DSetqsubscript(u_char *tmp, cstring *cptr, mvar *var, int i)
{
    cstring *vptr;                                                              // where the variable goes
    cstring temp;                                                               // temp cstring
    mvar    var2;                                                               // temp mvar
    mvar    var3;                                                               // temp mvar
    short   s;                                                                  // for the functions
    short   num;
    int     args;                                                               // for the functions
    int     args2;                                                              // for the functions
    int     len;

    vptr = (cstring *) tmp;                                                     // where it goes
    s = Dget1(vptr->buf, var);                                                  // get current value
    if (s < 0) return s;                                                        // die on error
    vptr->len = s;                                                              // save the size
    s = UTIL_MvarFromCStr(vptr, &var2);                                         // convert to an mvar
    if (s < 0) return s;                                                        // die on error

    if (i == -1) {                                                              // "environment" required
        if (cptr->len == 0) {
            var2.volset = 0;
            var2.uci = UCI_IS_LOCALVAR;
        } else {
            var2.volset = 0;
            var2.uci = getuci(cptr, var2.volset);
        }

        s = UTIL_String_Mvar(&var2, vptr->buf, s);                              // do it elsewhere
        if (s < 0) return s;                                                    // die on error
        vptr->len = s;
    } else if (i == 0) {                                                        // end environment stuff - the name?
        num = s;
        s = UTIL_MvarFromCStr(cptr, &var3);                                     // convert to an mvar
        if (s < 0) return s;                                                    // die on error
        VAR_COPY(var2.name, var3.name);
        var2.uci = var3.uci;
        s = UTIL_String_Mvar(&var2, vptr->buf, num);                            // do it elsewhere
        if (s < 0) return s;                                                    // die on error
        vptr->len = s;
    } else {
        num = ((s > i) ? s : i);
        args = 0;                                                               // clear ky index
        args2 = 0;
        len = 0;
        var3.slen = 0;
        i--;

        for (int j = 0; j < num; j++) {                                         // look for the subscript
            s = UTIL_Key_Extract(&var2.key[args], temp.buf, &len);              // get key from here
            if (s < 0) return s;                                                // die on error
            temp.len = s;

            if (j == i) {
                s = UTIL_Key_Build(cptr, &var3.key[args2]);
                if (s < 0) return s;                                            // die on error
                args2 += s;
                var3.slen += s;
            } else {
                s = UTIL_Key_Build(&temp, &var3.key[args2]);
                if (s < 0) return s;                                            // die on error
                args2 += s;
                var3.slen += s;
            }

            args += len;                                                        // add key bytes used
        }

        var3.name = var2.name;
        var3.volset = var2.volset;
        var3.uci = var2.uci;
        s = UTIL_String_Mvar(&var3, vptr->buf, num);                            // do it elsewhere
        if (s < 0) return s;                                                    // die on error
        vptr->len = s;
    }

    if (var->uci == UCI_IS_LOCALVAR) return ST_Set(var, vptr);                  // set it back and return
    return DB_Set(var, vptr);                                                   // set it back and return
}<|MERGE_RESOLUTION|>--- conflicted
+++ resolved
@@ -197,17 +197,11 @@
         return -ERRM2;                                                          // invalid code, error
     }
 
-<<<<<<< HEAD
-    for (int j = 0; j < code->len; j++) {
-        if (strncasecmp((const char *) &code->buf[j], "p", 1) && strncasecmp((const char *) &code->buf[j], "t", 1) &&
-          (code->buf[j] != ',') && (code->buf[j] != '+') && (code->buf[j] != '-')) {
-=======
     if ((d1 != NULL) && (d2 != NULL)) return -ERRM2;                            // invalid code, error
 
     for (int j = 0; j < code->len; j++) {
         if (strncasecmp((const char *) &code->buf[j], "p", 1) && strncasecmp((const char *) &code->buf[j], "t", 1) &&
           (code->buf[j] != ',') && (code->buf[j] != '.') && (code->buf[j] != '+') && (code->buf[j] != '-')) {
->>>>>>> d6919ad7
             return -ERRM2;                                                      // invalid code, error
         }
     }
