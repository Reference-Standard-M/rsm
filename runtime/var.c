--- conflicted
+++ resolved
@@ -143,7 +143,6 @@
     SQ_Chan *ioptr = &partab.jobtab->seqio[(int) partab.jobtab->io];            // ptr to current $IO
 
     return (short) uitocstring(ret_buffer, ioptr->dy);                          // return len with data in buf
-<<<<<<< HEAD
 }
 
 // $ZUT
@@ -153,8 +152,6 @@
 
     if (gettimeofday(&tv, NULL) == -1) return -(ERRMLAST + ERRZLAST + errno);
     return (short) sprintf((char *) ret_buffer, "%ld%ld", tv.tv_sec, tv.tv_usec); // return count and $ZUT
-=======
->>>>>>> d67e8064
 }
 
 /*
