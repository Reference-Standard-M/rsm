--- conflicted
+++ resolved
@@ -2928,15 +2928,12 @@
                       (strncasecmp((const char *) &var->name.var_cu[0], "$estack\0", 8) == 0)) {
                         partab.jobtab->dostk[partab.jobtab->cur_do].estack = partab.jobtab->cur_do; // set new estack value
                         args--;                                                 // decrease arg count
-<<<<<<< HEAD
                     } else if ((strncasecmp((const char *) &var->name.var_cu[0], "$t\0", 3) == 0) ||
                       (strncasecmp((const char *) &var->name.var_cu[0], "$test\0", 6) == 0)) {
                         partab.jobtab->dostk[partab.jobtab->cur_do].test =
                         (((partab.jobtab->cur_do > 0) && (partab.jobtab->dostk[partab.jobtab->cur_do - 1].test != -1)) ?
                           partab.jobtab->dostk[partab.jobtab->cur_do - 1].test : partab.jobtab->test); // set new test value
                         args--;                                                 // decrease arg count
-=======
->>>>>>> 80decfe9
                     } else {
                         ERROR(-ERRM8);                                          // can't do that
                     }
