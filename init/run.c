/*
 * Package:  Reference Standard M
 * File:     rsm/init/run.c
 * Summary:  module init - startup (main) code
 *
 * David Wicksell <dlw@linux.com>
 * Copyright © 2020-2024 Fourth Watch Software LC
 * https://gitlab.com/Reference-Standard-M/rsm
 *
 * Based on MUMPS V1 by Raymond Douglas Newman
 * Copyright (c) 1999-2018
 * https://gitlab.com/Reference-Standard-M/mumpsv1
 *
 * This program is free software: you can redistribute it and/or modify it
 * under the terms of the GNU Affero General Public License (AGPL) as
 * published by the Free Software Foundation, either version 3 of the
 * License, or (at your option) any later version.
 *
 * This program is distributed in the hope that it will be useful, but
 * WITHOUT ANY WARRANTY; without even the implied warranty of
 * MERCHANTABILITY or FITNESS FOR A PARTICULAR PURPOSE. See the GNU Affero
 * General Public License for more details.
 *
 * You should have received a copy of the GNU Affero General Public License
 * along with this program. If not, see http://www.gnu.org/licenses/.
 */

#include <stdio.h>                                                              // always include
#include <stdlib.h>                                                             // these two
#include <sys/types.h>                                                          // for u_char def
#include <signal.h>
#include <errno.h>                                                              // error stuff
#include <fcntl.h>                                                              // file stuff
#include <string.h>                                                             // for memcpy
#include <unistd.h>                                                             // database access
#include <sys/ipc.h>                                                            // shared memory
#include <sys/shm.h>                                                            // shared memory
#include <sys/sem.h>                                                            // semaphores
#include <termios.h>                                                            // for tcgetattr
#include "rsm.h"                                                                // standard includes
#include "proto.h"                                                              // standard prototypes
#include "init.h"                                                               // initialization prototypes
#include "error.h"                                                              // standard errors
#include "compile.h"
#include "opcode.h"
#include "database.h"

partab_struct  partab;                                                          // setup partab
systab_struct  *systab;
struct termios tty_settings;                                                    // man 3 termios

u_char  *addstk[MAX_ASTK];                                                      // address stack
u_char  strstk[MAX_SSTK];                                                       // string stack
u_char  indstk[MAX_ISTK];                                                       // indirect stack
long    isp;                                                                    // indirect stack pointer
int     failed_tty = -1;                                                        // flag for tty reset
int     gbd_expired = GBD_EXPIRED;                                              // Set this
u_char  *rsmpc;                                                                 // RSM prog pointer

char    history[MAX_HISTORY][MAX_STR_LEN];                                      // history buffer
u_short hist_next = 0;                                                          // next history pointer
u_short hist_curr = 0;                                                          // history entry pointer
short   in_hist = FALSE;                                                        // are we in the history buffer
u_short prompt_len = 8;                                                         // length of the current direct mode prompt

static void ser(int s)                                                          // display errors
{
    cstring *cptr;                                                              // cstring ptr
    u_char  junk[100];

    if (s == -(ERRZ27 + ERRMLAST)) panic("Channel zero has gone away");         // if RSM is totally confused then die
    cptr = (cstring *) junk;                                                    // some space
    if (s < 0) s = -s;                                                          // make error positive
    UTIL_strerror(s, &cptr->buf[0]);                                            // get the text
    if (s > (ERRMLAST + ERRZLAST)) panic((char *) &cptr->buf[0]);               // if OS is totally confused then die
    fprintf(stderr, "\r\nERROR occurred %d\r\n%s\r\n", s, &cptr->buf[0]);       // print it
    return;                                                                     // and return
}

static void controlc(void)                                                      // say ^C
{
    cstring *sptr;                                                              // string ptr
    u_char  junk[10];
    int     s;                                                                  // for returns

    sptr = (cstring *) junk;                                                    // where to put it
    s = SQ_WriteFormat(SQ_LF);                                                  // new line
    if (s < 0) ser(s);                                                          // check for error
    memcpy(sptr->buf, "^C", 2);                                                 // copy in the prompt
DISABLE_WARN(-Warray-bounds)
    sptr->buf[3] = '\0';                                                        // null terminate
    sptr->len = 2;                                                              // and the length
ENABLE_WARN
    s = SQ_Write(sptr);                                                         // write the prompt
    if (s < 0) ser(s);                                                          // check for error
    return;                                                                     // exit
}

/*****************************************************\
* Attach to an environment - switches are:            *
*      database file name   (1 to VAR_LEN)        Req *
*   -e environment (UCI)    (1 to VAR_LEN)        Opt *
*   -x xecute command       (1 to MAX_STR_LEN)    Opt *
\*****************************************************/
int INIT_Run(char *file,                                                        // database file
             char *env,                                                         // environment (UCI)
             char *cmd)                                                         // command
{
    int     i;                                                                  // an int
    int     s;                                                                  // for functions
    int     pid;                                                                // job number
    int     dbfd = 0;                                                           // database file descriptor
    int     ret = 0;                                                            // return value
    int     env_num = 1;                                                        // startup environment number
    int     ssp = 0;                                                            // string stack pointer
    int     asp = 0;                                                            // address stack pointer
    var_u   tmp;                                                                // temp descriptor
    u_char  *volnam;                                                            // for volume name
    mvar    *var;                                                               // a variable pointer
    uci_tab *uci_ptr;                                                           // for UCI search
    cstring *cptr = NULL;                                                       // a handy pointer
    cstring *sptr = NULL;                                                       // cstring pointer
    u_char  start_type = TYPE_RUN;                                              // how we started
    gid_t   gidset[MAX_GROUPS];                                                 // for getgroups()

start:
#if defined(__APPLE__) || defined(__FreeBSD__)
    srandomdev();                                                               // randomize
#endif
    partab.jobtab = (jobtab *) NULL;                                            // clear jobtab pointer

    if (start_type == TYPE_RUN) {                                               // if not from JOB
        dbfd = open(file, O_RDONLY);                                            // open the main database for read

        if (dbfd == -1) {                                                       // if that failed
            fprintf(stderr, "RSM database error - %s\n", file);
            return errno;
        }

        i = UTIL_Share(file);                                                   // attach to shared memory

        if (i != 0) {                                                           // quit on error
            fprintf(stderr, "RSM environment is not initialized.\n");
            return i;
        }
    }

    if (systab->start_user == -1) goto exit;                                    // shutting down, so no need to run

    if (systab->vol[0] == NULL) {
        fprintf(stderr, "Error occurred in process - Environment does not match runtime image version\n");
        ret = -1;
        goto exit;
    }

    if (env != NULL) {                                                          // passed in UCI ?
        env_num = 0;                                                            // clear UCI number
        uci_ptr = &systab->vol[0]->vollab->uci[0];                              // get pointer to UCI table
        VAR_CLEAR(tmp);                                                         // zero entire name

        for (i = 0; i < VAR_LEN; i++) {                                         // copy in name
            if (env[i] == '\0') break;                                          // done at null
            tmp.var_cu[i] = env[i];                                             // copy character
        }

        for (i = 0; i < UCIS; i++) {                                            // scan all UCIs
            if (var_equal(uci_ptr[i].name, tmp)) {                              // if we have a match
                env_num = i + 1;                                                // save it
                break;                                                          // and exit loop
            }
        }

        if (env_num == 0) {
            ret = ENOENT;                                                       // complain on fail
            goto exit;                                                          // and exit
        }
    }

    pid = (int) getpid();                                                       // get process id

    for (u_int j = 0; j < systab->maxjob; j++) {                                // scan the slots
        ret = systab->jobtab[j].pid;                                            // get PID

        if ((ret != pid) && ret) {                                              // if one there and not us
            if (kill(ret, 0) == -1) {                                           // check the job
                if (errno == ESRCH) {                                           // doesn't exist
                    CleanJob(j + 1);                                            // zot if not there
                    break;                                                      // have at least one
                }
            }
        } else {                                                                // it's free or ours
            break;                                                              // quit
        }
    }

    ret = SemOp(SEM_SYS, -systab->maxjob);                                      // lock systab
    if (ret < 0) goto exit;                                                     // give up on error

    for (u_int j = 0; j < systab->maxjob; j++) {                                // look for a free slot
        if (((systab->jobtab[j].pid == 0) && (start_type == TYPE_RUN)) ||       // this one ?
          ((systab->jobtab[j].pid == pid) && (start_type == TYPE_JOB))) {       // or already done (JOB)
            memset(&systab->jobtab[j], 0, sizeof(jobtab));                      // yes - zot the lot
            partab.jobtab = &systab->jobtab[j];                                 // and save our jobtab address
            partab.jobtab->pid = pid;                                           // copy in our PID
            break;                                                              // end loop
        }
    }

    ret = SemOp(SEM_SYS, systab->maxjob);                                       // unlock systab

    if (partab.jobtab == NULL) {                                                // if that failed
        ret = ENOMEM;                                                           // error message
        goto exit;                                                              // and exit
    }

    partab.jobtab->user = (int) getuid();                                       // get user number

    if ((partab.jobtab->user == systab->start_user) || (partab.jobtab->user == 0)) { // if he started it or is root
        partab.jobtab->priv = 1;                                                // say yes
    } else {
        if (systab->maxjob == 1) {                                              // if single job
            ret = ENOMEM;                                                       // error message
            partab.jobtab = NULL;                                               // clear this
            goto exit;                                                          // and exit
        }

        i = getgroups(MAX_GROUPS, gidset);                                      // get groups

        if (i < 0) {                                                            // if an error
            ret = errno;                                                        // get the error
            goto exit;                                                          // and exit
        }

        while (i > 0) {                                                         // for each group
            if (gidset[i - 1] == PRVGRP) {                                      // if it's "wheel" or "admin"
                partab.jobtab->priv = 1;                                        // say yes
                break;                                                          // and exit
            }

            i--;                                                                // decrement i
        }
    }

    partab.jobtab->precision = systab->precision;                               // decimal precision
    partab.jobtab->uci = env_num;                                               // UCI number
    partab.jobtab->vol = 1;                                                     // volset
    partab.jobtab->luci = env_num;                                              // UCI number
    partab.jobtab->lvol = 1;                                                    // volset
    partab.jobtab->ruci = env_num;                                              // UCI number
    partab.jobtab->rvol = 1;                                                    // volset
    partab.jobtab->start_len = Vhorolog(partab.jobtab->start_dh);               // store start date/time
    partab.jobtab->dostk[0].type = TYPE_RUN;                                    // ensure slot 0 has a value
    failed_tty = tcgetattr(STDIN_FILENO, &tty_settings);
    i = SQ_Init();                                                              // have seqio setup chan 0
    if (i < 0) ser(i);                                                          // check for error

    for (i = 0; i < MAX_VOL; i++) {                                             // scan vol list
        if (systab->vol[i] == NULL) continue;
        systab->last_blk_used[(partab.jobtab - systab->jobtab) + (systab->maxjob * i)] = 0; // clear last global block
    }

    partab.debug = BREAK_OFF;                                                   // clear debug flag
    partab.strstk_start = &strstk[0];                                           // address of strstk
    partab.strstk_last =  &strstk[MAX_SSTK];                                    // and the last char
    partab.varlst = NULL;                                                       // used by compiler
    partab.vol_fds[0] = dbfd;                                                   // make sure FD is right
    ST_Init();                                                                  // initialize symbol table

    if (systab->vol[0]->vollab->journal_available && systab->vol[0]->vollab->journal_requested) { // if journaling
        partab.jnl_fds[0] = open(systab->vol[0]->vollab->journal_file, O_RDWR);

        if (partab.jnl_fds[0] == -1) {
            fprintf(stderr, "Failed to open journal file: %s\r\nerrno = %d\r\n", systab->vol[0]->vollab->journal_file, errno);
            ret = errno;
            if (cmd != NULL) goto exit;
        }
    }

    if (start_type == TYPE_RUN) {                                               // if not from JOB
        for (i = 1; i < MAX_VOL; i++) {
            if (systab->vol[i] == NULL) continue;
            dbfd = open(systab->vol[i]->file_name, O_RDONLY);                   // open the supplemental database for read

            if (dbfd == -1) {                                                   // if that failed
                fprintf(stderr, "RSM database error - %s\r\nerrno = %d\r\n", systab->vol[i]->file_name, errno);
                ret = errno;
                if (cmd != NULL) goto exit;
            }

            partab.vol_fds[i] = dbfd;                                           // make sure FD is right

            if (systab->vol[i]->vollab->journal_available && systab->vol[i]->vollab->journal_requested) { // if journaling
                partab.jnl_fds[i] = open(systab->vol[i]->vollab->journal_file, O_RDWR);

                if (partab.jnl_fds[i] == -1) {
                    fprintf(stderr, "Failed to open journal file: %s\r\nerrno = %d\r\n",
                            systab->vol[i]->vollab->journal_file, errno);

                    ret = errno;
                    if (cmd != NULL) goto exit;
                }
            }
        }
    }

    if (cmd != NULL) {                                                          // command specified ?
        source_ptr = (u_char *) cmd;                                            // where the code is

        if (start_type == TYPE_RUN) {
            sptr = (cstring *) &strstk[0];                                      // front of string stack
            sptr->len = strlen(cmd);                                            // find the length
            memcpy(sptr->buf, source_ptr, sptr->len);                           // copy in the source
            addstk[asp++] = (u_char *) sptr;                                    // save address of string
            ssp = sptr->len + sizeof(u_short) + 1;                              // point past it
        } else {
            addstk[asp++] = (u_char *) &strstk[0];                              // save address of string
        }

        cptr = (cstring *) &strstk[ssp];                                        // where the compiled goes
        comp_ptr = cptr->buf;                                                   // the data bit
        parse();
        *comp_ptr++ = CMQUIT;                                                   // add the quit
        *comp_ptr++ = ENDLIN;                                                   // JIC
        *comp_ptr++ = ENDLIN;                                                   // JIC
        i = &comp_ptr[0] - &cptr->buf[0];                                       // get number of bytes
        cptr->len = i;                                                          // save for ron
        ssp += i + sizeof(u_short) + 1;                                         // point past it
        rsmpc = &cptr->buf[0];                                                  // setup the rsmpc
        partab.jobtab->dostk[0].routine = (u_char *) cmd;                       // where we started
        partab.jobtab->dostk[0].pc = rsmpc;                                     // where we started
        partab.jobtab->dostk[0].symbol = NULL;                                  // nowhere
        partab.jobtab->dostk[0].newtab = NULL;                                  // nowhere
        partab.jobtab->dostk[0].endlin = rsmpc + i - 4;                         // ENDLIN
        VAR_CLEAR(partab.jobtab->dostk[0].rounam);                              // zero the routine name
        partab.jobtab->dostk[0].vol = partab.jobtab->vol;                       // current volume
        partab.jobtab->dostk[0].uci = partab.jobtab->uci;                       // current UCI
        partab.jobtab->dostk[0].line_num = 0;                                   // no line number
        partab.jobtab->dostk[0].type = start_type;                              // how we started
        partab.jobtab->dostk[0].estack = 0;                                     // estack offset
        partab.jobtab->dostk[0].level = 0;                                      // where we started
        partab.jobtab->dostk[0].flags = 0;                                      // no flags
<<<<<<< HEAD
        partab.jobtab->dostk[0].test = -1;                                      // no NEW $TEST
        partab.jobtab->dostk[0].savasp = asp;                                   // address stack ptr
=======
        partab.jobtab->dostk[0].savasp = asp;                                   // address stack pointer
>>>>>>> 80decfe9
        partab.jobtab->dostk[0].savssp = ssp;                                   // string stack
        partab.jobtab->dostk[0].asp = asp;                                      // address stack pointer
        partab.jobtab->dostk[0].ssp = ssp;                                      // string stack
        partab.jobtab->attention = 0;
        partab.jobtab->trap = 0;
        partab.jobtab->async_error = 0;
        isp = 0;                                                                // clear indirect pointer
        s = run(asp, ssp);
        if (s == OPHALT) goto exit;                                             // look after HALT
        if (s == JOBIT) goto jobit;                                             // look after new JOB
        if (start_type == TYPE_JOB) goto exit;                                  // look after current JOB
        partab.jobtab->io = 0;                                                  // force chan 0
        var = (mvar *) &strstk[0];                                              // space to setup a var
        VAR_CLEAR(var->name);
        memcpy(&var->name.var_cu[0], "$ECODE", 6);
        var->volset = 0;
        var->uci = UCI_IS_LOCALVAR;
        var->slen = 0;                                                          // setup for $ECODE
        cptr = (cstring *) &strstk[sizeof(mvar)];                               // for result
        memcpy(cptr->buf, "$ECODE=", 7);
        s = ST_Get(var, &cptr->buf[7]);

        if (s > 1) {                                                            // ignore if nothing there
            cptr->len = s + 7;
            s = SQ_WriteFormat(SQ_LF);                                          // new line
            if (s < 0) ser(s);                                                  // check for error
            s = SQ_Write(cptr);                                                 // write the prompt
            if (s < 0) ser(s);                                                  // check for error
            s = SQ_WriteFormat(SQ_LF);                                          // new line
            if (s < 0) ser(s);                                                  // check for error
            cptr = (cstring *) (((u_char *) cptr) + 8);

            if (cptr->buf[0] != 'U') {
                cptr->len = 4;                                                  // max error size
                cptr->len = Xcall_errmsg((char *) cptr->buf, cptr, cptr);       // convert to error string
                s = SQ_Write(cptr);                                             // write the error
                if (s < 0) ser(s);                                              // check for error
                s = SQ_WriteFormat(SQ_LF);                                      // new line
                if (s < 0) ser(s);                                              // check for error
            }

            ret = EPERM;                                                        // set an error for exit
        }

        goto exit;                                                              // and halt
    }

    while (TRUE) {                                                              // forever
        sptr = (cstring *) &strstk[0];                                          // front of string stack
        asp = 0;                                                                // zot address stack
        ssp = 0;                                                                // and the string stack
        partab.jobtab->io = 0;                                                  // force chan 0

        if (strcmp((char *) partab.jobtab->seqio[0].name, "Not a tty") != 0) {  // stdin is not a file or heredoc (pipe), etc.
            volnam = systab->vol[partab.jobtab->vol - 1]->vollab->volnam.var_cu; // get current volume name
            uci_ptr = &systab->vol[partab.jobtab->vol - 1]->vollab->uci[partab.jobtab->uci - 1]; // get ptr to UCI
            sptr->len = strlen((char *) volnam) + strlen((char *) uci_ptr->name.var_cu) + 9; // find the length
            prompt_len = sptr->len;                                             // update the prompt length for direct mode editing

            // copy in the prompt
            if (snprintf((char *) sptr->buf, sptr->len + 1, "RSM [%s,%s]> ", uci_ptr->name.var_cu, volnam) < 0) {
                return errno;
            }

            if (partab.jobtab->seqio[0].dx) {                                   // if not at left margin
                s = SQ_WriteFormat(SQ_LF);                                      // new line
                if (s < 0) ser(s);                                              // check for error
            }

            s = SQ_Write(sptr);                                                 // write the prompt
            if (s < 0) ser(s);                                                  // check for error
        }

        s = SQ_Read(sptr->buf, UNLIMITED, UNLIMITED);                           // get a string
        i = attention();                                                        // check signals
        if (i == OPHALT) break;                                                 // exit on HALT
        if (i == -(ERRZ51 + ERRMLAST)) controlc();                              // <Control-C>

        if (s < 0) {
            ser(s);                                                             // complain on error
            s = 0;
        }

        sptr->len = s;                                                          // save the length
        if (s == 0) continue;                                                   // ignore null

        if (!hist_next || strcmp(history[hist_next - 1], (char *) sptr->buf)) {
            strcpy(history[hist_next], (char *) sptr->buf);

            if (hist_next == (MAX_HISTORY - 1)) {
                hist_next = 0;
            } else {
                hist_next++;
            }
        }

        hist_curr = hist_next;
        addstk[asp++] = (u_char *) sptr;                                        // save address of string
        ssp += s + sizeof(u_short) + 1;                                         // point past it

        if (strcmp((char *) partab.jobtab->seqio[0].name, "Not a tty") != 0) {  // stdin is not a file or heredoc (pipe), etc.
            s = SQ_WriteFormat(SQ_LF);                                          // new line
            if (s < 0) ser(s);                                                  // check for error
        }

        source_ptr = sptr->buf;                                                 // where the code is
        cptr = (cstring *) &strstk[ssp];                                        // where the compiled goes
        comp_ptr = cptr->buf;                                                   // the data bit
        parse();
        *comp_ptr++ = CMQUIT;                                                   // add the quit
        *comp_ptr++ = ENDLIN;                                                   // JIC
        *comp_ptr++ = ENDLIN;                                                   // JIC
        i = &comp_ptr[0] - &cptr->buf[0];                                       // get number of bytes
        cptr->len = i;                                                          // save for ron
        ssp += i + sizeof(u_short) + 1;                                         // point past it
        rsmpc = &cptr->buf[0];                                                  // setup the rsmpc
        partab.jobtab->dostk[0].routine = sptr->buf;                            // where we started
        partab.jobtab->dostk[0].pc = rsmpc;                                     // where we started
        partab.jobtab->dostk[0].symbol = NULL;                                  // nowhere
        partab.jobtab->dostk[0].newtab = NULL;                                  // nowhere
        partab.jobtab->dostk[0].endlin = rsmpc + i - 4;                         // ENDLIN
        VAR_CLEAR(partab.jobtab->dostk[0].rounam);                              // zero the routine name
        partab.jobtab->dostk[0].vol = partab.jobtab->vol;                       // current volume
        partab.jobtab->dostk[0].uci = partab.jobtab->uci;                       // current UCI
        partab.jobtab->dostk[0].line_num = 0;                                   // no line number
        partab.jobtab->dostk[0].type = TYPE_RUN;                                // how we started
        partab.jobtab->dostk[0].estack = 0;                                     // estack offset
        partab.jobtab->dostk[0].level = 0;                                      // where we started
        partab.jobtab->dostk[0].flags = 0;                                      // no flags
<<<<<<< HEAD
        partab.jobtab->dostk[0].test = -1;                                      // no NEW $TEST
        partab.jobtab->dostk[0].savasp = asp;                                   // address stack ptr
=======
        partab.jobtab->dostk[0].savasp = asp;                                   // address stack pointer
>>>>>>> 80decfe9
        partab.jobtab->dostk[0].savssp = ssp;                                   // string stack
        partab.jobtab->dostk[0].asp = asp;                                      // address stack pointer
        partab.jobtab->dostk[0].ssp = ssp;                                      // string stack
        partab.jobtab->attention = 0;
        partab.jobtab->trap = 0;
        partab.jobtab->async_error = 0;
        isp = 0;                                                                // clear indirect pointer
        s = run(asp, ssp);
        if (partab.debug > BREAK_OFF) partab.debug = BREAK_OFF;                 // reset debug flag
        if (s == JOBIT) goto jobit;                                             // look after new JOB
        if (s == OPHALT) break;                                                 // exit on HALT
        partab.jobtab->io = 0;                                                  // force chan 0

        if (s == -(ERRZ51 + ERRMLAST)) {
            controlc();                                                         // <Control-C>
        } else if (s < 0) {
            ser(s);
        }

        partab.jobtab->error_frame = 0;                                         // and that one
        var = (mvar *) &strstk[0];                                              // space to setup a var
        VAR_CLEAR(var->name);
        memcpy(&var->name.var_cu[0], "$ECODE", 6);
        var->volset = 0;
        var->uci = UCI_IS_LOCALVAR;
        var->slen = 0;                                                          // setup for $ECODE
        cptr = (cstring *) &strstk[sizeof(mvar)];                               // for result
        memcpy(cptr->buf, "$ECODE=", 7);
        s = ST_Get(var, &cptr->buf[7]);
        if (s < 1) continue;                                                    // ignore if nothing there
        cptr->len = s + 7;
        s = SQ_Write(cptr);                                                     // write the prompt
        if (s < 0) ser(s);                                                      // check for error
        s = SQ_WriteFormat(SQ_LF);                                              // new line
        if (s < 0) ser(s);                                                      // check for error
        ST_Kill(var);                                                           // dong $ECODE
        cptr = (cstring *) (((u_char *) cptr) + 8);

        if (cptr->buf[0] != 'U') {
            cptr->len = 4;                                                      // max error size
            cptr->len = Xcall_errmsg((char *) cptr->buf, cptr, cptr);           // convert to error string
            s = SQ_Write(cptr);                                                 // write the error
            if (s < 0) ser(s);                                                  // check for error
            s = SQ_WriteFormat(SQ_LF);                                          // new line
            if (s < 0) ser(s);                                                  // check for error
        }
    }                                                                           // end command level loop

exit:                                                                           // general exit code
    if (partab.jobtab != NULL) CleanJob(0);                                     // if we have a jobtab then remove all locks etc.
    shmdt(systab);                                                              // detach the shared memory

    for (i = 0; i < MAX_VOL; i++) {
        if (partab.vol_fds[i]) close(partab.vol_fds[i]);                        // close the databases
        if (partab.jnl_fds[i]) close(partab.jnl_fds[i]);                        // close the journals
    }

    if (!failed_tty) failed_tty = tcsetattr(STDIN_FILENO, TCSANOW, &tty_settings); // reset terminal if possible
    if (start_type == TYPE_JOB) return 0;                                       // no error from JOB
    return ret;                                                                 // and exit

jobit:                                                                          // code for JOB
    start_type = TYPE_JOB;                                                      // what we are doing
    env_num = partab.jobtab->ruci;                                              // remember (current) rou UCI
    cmd = (char *) &strstk[0];                                                  // where the command is
    ssp = strlen((const char *) strstk);                                        // protect original command
    isp = 0;                                                                    // clear all these
    asp = 0;
    ret = 0;
    env = NULL;
    goto start;                                                                 // go do it
}<|MERGE_RESOLUTION|>--- conflicted
+++ resolved
@@ -339,12 +339,8 @@
         partab.jobtab->dostk[0].estack = 0;                                     // estack offset
         partab.jobtab->dostk[0].level = 0;                                      // where we started
         partab.jobtab->dostk[0].flags = 0;                                      // no flags
-<<<<<<< HEAD
         partab.jobtab->dostk[0].test = -1;                                      // no NEW $TEST
-        partab.jobtab->dostk[0].savasp = asp;                                   // address stack ptr
-=======
         partab.jobtab->dostk[0].savasp = asp;                                   // address stack pointer
->>>>>>> 80decfe9
         partab.jobtab->dostk[0].savssp = ssp;                                   // string stack
         partab.jobtab->dostk[0].asp = asp;                                      // address stack pointer
         partab.jobtab->dostk[0].ssp = ssp;                                      // string stack
@@ -474,12 +470,8 @@
         partab.jobtab->dostk[0].estack = 0;                                     // estack offset
         partab.jobtab->dostk[0].level = 0;                                      // where we started
         partab.jobtab->dostk[0].flags = 0;                                      // no flags
-<<<<<<< HEAD
         partab.jobtab->dostk[0].test = -1;                                      // no NEW $TEST
-        partab.jobtab->dostk[0].savasp = asp;                                   // address stack ptr
-=======
         partab.jobtab->dostk[0].savasp = asp;                                   // address stack pointer
->>>>>>> 80decfe9
         partab.jobtab->dostk[0].savssp = ssp;                                   // string stack
         partab.jobtab->dostk[0].asp = asp;                                      // address stack pointer
         partab.jobtab->dostk[0].ssp = ssp;                                      // string stack
