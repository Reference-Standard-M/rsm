/*
 * Package:  Reference Standard M
 * File:     rsm/include/compile.h
 * Summary:  module RSM header file - routine structures etc.
 *
 * David Wicksell <dlw@linux.com>
 * Copyright © 2020-2021 Fourth Watch Software LC
 * https://gitlab.com/Reference-Standard-M/rsm
 *
 * Based on MUMPS V1 by Raymond Douglas Newman
 * Copyright (c) 1999-2018
 * https://gitlab.com/Reference-Standard-M/mumpsv1
 *
 * This program is free software: you can redistribute it and/or modify it
 * under the terms of the GNU Affero General Public License (AGPL) as
 * published by the Free Software Foundation, either version 3 of the
 * License, or (at your option) any later version.
 *
 * This program is distributed in the hope that it will be useful, but
 * WITHOUT ANY WARRANTY; without even the implied warranty of
 * MERCHANTABILITY or FITNESS FOR A PARTICULAR PURPOSE. See the GNU Affero
 * General Public License for more details.
 *
 * You should have received a copy of the GNU Affero General Public License
 * along with this program. If not, see http://www.gnu.org/licenses/.
 */

#ifndef _RSM_COMPILE_H_                                                         // only do this once
#define _RSM_COMPILE_H_

#define UNVAR { \
    comperror(-ERRM8); \
    return; \
}                                                                               // compile undef spec var

#define EXPRE { \
    comperror(-(ERRZ12 + ERRMLAST)); \
    return; \
}                                                                               // compile expr error

#define SYNTX { \
    comperror(-(ERRZ13 + ERRMLAST)); \
    return; \
}                                                                               // compile syntax error

#define ERROR(E) { \
    partab.jobtab->async_error = E; \
    partab.jobtab->attention = 1; \
    break; \
}                                                                               // report an error

#define INDSNOK(S) (((S * 2) + (sizeof(int) * 2) + isp) > MAX_ISTK)             // For testing indirection size - a guess
#define INDANOK(A) ((comp_ptr + (sizeof(int) * 2) + 1) >= &indstk[MAX_ISTK])    // For testing the address of compiled indirection

#define RBD_OVERHEAD (sizeof(rbd *) + (sizeof(int) * 2) + sizeof(time_t) \
                     + sizeof(var_u) + (sizeof(u_char) * 2) + sizeof(short))

#define RESERVE_TIME    (17 * 60)                                               // 17 minutes
#define SIZE_CLOSE      1024                                                    // routine size match

#define FOR_TYP_0       0                                                       // no args
#define FOR_TYP_1       1                                                       // one arg
#define FOR_TYP_2       2                                                       // two args
#define FOR_TYP_3       3                                                       // three args
#define FOR_NESTED      16                                                      // we are not an outside for

// Funny op code stuff
#define BREAK_NOW       256                                                     // break (not really an opcode)
#define JOBIT           512                                                     // JOB (ditto)
#define BREAK_QN        16384                                                   // return a QUIT n

// Variable types follow
#define TYPMAXSUB       63                                                      // max subscripts
#define TYPVARNAM       0                                                       // name only (NAME_LEN bytes)
#define TYPVARLOCMAX    (TYPVARNAM + TYPMAXSUB)                                 // local is 1->63 subs
#define TYPVARIDX       64                                                      // 1 byte index (+ #subs)
#define TYPVARGBL       128                                                     // first global
#define TYPVARGBLMAX    (TYPVARGBL + TYPMAXSUB)                                 // global 128->191 subs
#define TYPVARNAKED     252                                                     // global naked reference
#define TYPVARGBLUCI    253                                                     // global with UCI
#define TYPVARGBLUCIENV 254                                                     // global with UCI and env
#define TYPVARIND       255                                                     // indirect

extern u_char *source_ptr;                                                      // pointer to source code
extern u_char *comp_ptr;                                                        // pointer to compiled code
extern u_char indstk[];                                                         // indirect stack
extern long   isp;                                                              // indirect stack pointer

typedef struct __attribute__ ((__packed__)) FOR_STACK {                         // saved FOR details
    short  type;                                                                // type of for (see above)
    short  svar;                                                                // syment of simple var
                                                                                // (if -1 use var)
    mvar   *var;                                                                // mvar on strstk of variable
    u_char *nxtarg;                                                             // where to jump for next
    u_char *startpc;                                                            // where the actual code starts
    u_char *quit;                                                               // where to quit to
    u_char *increment;                                                          // normalized incr string
    u_char *done;                                                               // normalized end point
} for_stack;                                                                    // end of FOR stuff

typedef struct __attribute__ ((__packed__)) TAGS {                              // define routine tags
    var_u   name;                                                               // tag name
    u_short code;                                                               // start of code this tag
} tags;                                                                         // end tags struct

typedef struct __attribute__ ((__packed__)) RBD {                               // define routine buf desciptor
    struct RBD *fwd_link;                                                       // forward link this hash
    u_int      chunk_size;                                                      // bytes in this chunk
    int        attached;                                                        // processes attached
    time_t     last_access;                                                     // last used (sec since 1970)
    var_u      rnam;                                                            // routine name
    u_char     uci;                                                             // UCI num for this rou
    u_char     vol;                                                             // vol num for this rou
    u_short    rou_size;                                                        // rou->len of routine node

    // what follows is the routine from disk (up to MAX_STR_LEN bytes + a NULL)
    u_short    comp_ver;                                                        // compiler version
    u_short    comp_user;                                                       // compiled by user#
    int        comp_date;                                                       // date compiled (M form)
    int        comp_time;                                                       // time compiled (M form)
    u_short    tag_tbl;                                                         // offset to tag table
    u_short    num_tags;                                                        // number of tags in table
    u_short    var_tbl;                                                         // offset to var table
    u_short    num_vars;                                                        // number of vars in table
    u_short    code;                                                            // offset to compiled code
    u_short    code_size;                                                       // bytes of code
} rbd;                                                                          // end RBD struct

<<<<<<< HEAD
void parse_close();				// CLOSE
void parse_do(int runtime);			// DO
void parse_goto(int runtime);			// GOTO
void parse_hang();				// HANG
void parse_if(long i);				// IF
void parse_job(int runtime);			// JOB
void parse_kill(int indkillb);			// KILL
void parse_lock();				// LOCK
void parse_merge();				// MERGE
void parse_new();				// NEW
void parse_open();				// OPEN
void parse_read();				// READ
void parse_set();				// SET
void parse_use();				// USE
void parse_write();				// WRITE
void parse_xecute();				// XECUTE

void parse();                                   // parse - main loop

short localvar();                               // evaluate local variable
void eval();                                    // eval a string
void atom();                                    // evaluate source
void comperror(short err);                      // compile error
=======
// Compile only prototypes follow
void  parse_close(void);                                                        // CLOSE
void  parse_do(int runtime);                                                    // DO
void  parse_goto(int runtime);                                                  // GOTO
void  parse_hang(void);                                                         // HANG
void  parse_if(long i);                                                         // IF
void  parse_job(int runtime);                                                   // JOB
void  parse_kill(void);                                                         // KILL
void  parse_lock(void);                                                         // LOCK
void  parse_merge(void);                                                        // MERGE
void  parse_new(void);                                                          // NEW
void  parse_open(void);                                                         // OPEN
void  parse_read(void);                                                         // READ
void  parse_set(void);                                                          // SET
void  parse_use(void);                                                          // USE
void  parse_write(void);                                                        // WRITE
void  parse_xecute(void);                                                       // XECUTE
void  parse(void);                                                              // parse - main loop
short localvar(void);                                                           // evaluate local variable
void  eval(void);                                                               // eval a string
void  atom(void);                                                               // evaluate source
void  comperror(short err);                                                     // compile error
>>>>>>> 6797386a

// Debug prototypes
#ifdef __NetBSD__
void  Debug_GBD(short e);
#endif
void  Debug_off(void);                                                          // turn off debugging
short Debug_on(cstring *param);                                                 // turn on/modify debug
short Debug(int savasp, int savssp, int dot);                                   // drop into debug

#endif                                                                          // _RSM_COMPILE_H_<|MERGE_RESOLUTION|>--- conflicted
+++ resolved
@@ -126,31 +126,6 @@
     u_short    code_size;                                                       // bytes of code
 } rbd;                                                                          // end RBD struct
 
-<<<<<<< HEAD
-void parse_close();				// CLOSE
-void parse_do(int runtime);			// DO
-void parse_goto(int runtime);			// GOTO
-void parse_hang();				// HANG
-void parse_if(long i);				// IF
-void parse_job(int runtime);			// JOB
-void parse_kill(int indkillb);			// KILL
-void parse_lock();				// LOCK
-void parse_merge();				// MERGE
-void parse_new();				// NEW
-void parse_open();				// OPEN
-void parse_read();				// READ
-void parse_set();				// SET
-void parse_use();				// USE
-void parse_write();				// WRITE
-void parse_xecute();				// XECUTE
-
-void parse();                                   // parse - main loop
-
-short localvar();                               // evaluate local variable
-void eval();                                    // eval a string
-void atom();                                    // evaluate source
-void comperror(short err);                      // compile error
-=======
 // Compile only prototypes follow
 void  parse_close(void);                                                        // CLOSE
 void  parse_do(int runtime);                                                    // DO
@@ -158,7 +133,7 @@
 void  parse_hang(void);                                                         // HANG
 void  parse_if(long i);                                                         // IF
 void  parse_job(int runtime);                                                   // JOB
-void  parse_kill(void);                                                         // KILL
+void  parse_kill(int indkillb);                                                 // KILL
 void  parse_lock(void);                                                         // LOCK
 void  parse_merge(void);                                                        // MERGE
 void  parse_new(void);                                                          // NEW
@@ -173,7 +148,6 @@
 void  eval(void);                                                               // eval a string
 void  atom(void);                                                               // evaluate source
 void  comperror(short err);                                                     // compile error
->>>>>>> 6797386a
 
 // Debug prototypes
 #ifdef __NetBSD__
