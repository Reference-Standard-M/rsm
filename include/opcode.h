--- conflicted
+++ resolved
@@ -31,168 +31,6 @@
 #ifndef RSM_OPCODE_H
 #define RSM_OPCODE_H
 
-<<<<<<< HEAD
-#define ENDLIN   0                                                              // End of line
-#define OPHALT   1                                                              // Halt instruction
-#define OPERROR  2                                                              // short -(ERR) follows
-#define OPNOT    3                                                              // boolean (int) NOT
-#define OPENDC   4                                                              // end of command
-#define JMP0     5                                                              // jump if false
-#define OPIFN    6                                                              // no arg if
-#define OPIFA    7                                                              // if (check stack)
-#define OPIFI    8                                                              // if indirect
-#define OPELSE   9                                                              // else
-#define OPADD    10                                                             // add top two on the stack
-#define OPSUB    11                                                             // (sp-2) - (sp-1)
-#define OPMUL    12                                                             // multiply top two on the stack
-#define OPDIV    13                                                             // (sp-2) / (sp-1)
-#define OPINT    14                                                             // integer divide (M style)
-#define OPMOD    15                                                             // modulus (M style)
-#define OPPOW    16                                                             // x to the power y
-#define OPCAT    17                                                             // a concatenated with b
-#define OPPLUS   18                                                             // unary plus
-#define OPMINUS  19                                                             // unary minus
-#define OPEQL    20                                                             // a = b
-#define OPLES    21                                                             // a < b
-#define OPGTR    22                                                             // a > b
-#define OPAND    23                                                             // a & b
-#define OPIOR    24                                                             // a ! b (inclusive or)
-#define OPCON    25                                                             // a contains b
-#define OPFOL    26                                                             // a follows b
-#define OPSAF    27                                                             // a sorts after b
-#define OPPAT    28                                                             // a pattern matches b
-#define OPHANG   29                                                             // hang
-#define OPNEQL   30                                                             // not a = b
-#define OPNLES   31                                                             // not a < b
-#define OPNGTR   32                                                             // not a > b
-#define OPNAND   33                                                             // not a & b
-#define OPNIOR   34                                                             // not a ! b (inclusive or)
-#define OPNCON   35                                                             // not a contains b
-#define OPNFOL   36                                                             // not a follows b
-#define OPNSAF   37                                                             // not a sorts after b
-#define OPNPAT   38                                                             // not a pattern matches b
-#define OPFOLEQL 39                                                             // a follows, or is equal to, b
-#define OPSAFEQL 40                                                             // a sorts after, or is equal to, b
-#define CMSET    41                                                             // set
-#define CMSETE   42                                                             // set $EXTRACT()
-#define CMSETP   43                                                             // set $PIECE()
-#define OPNAKED  44                                                             // set NAKED from mvar on addstk
-#define CMFLUSH  45                                                             // flush inputs
-#define CMREADS  46                                                             // read star
-#define CMREADST 47                                                             // read star with timeout
-#define CMREAD   48                                                             // read variable
-#define CMREADT  49                                                             // read variable t/o
-#define CMREADC  50                                                             // read variable count
-#define CMREADCT 51                                                             // read variable count, t/o
-#define CMWRTST  52                                                             // write star
-#define CMWRTNL  53                                                             // write !
-#define CMWRTFF  54                                                             // write #
-#define CMWRTAB  55                                                             // write ?expr
-#define CMWRTEX  56                                                             // write expression
-#define CMUSE    57                                                             // use (args) ch, a1, a2, ...
-#define CMOPEN   58                                                             // open chan, p1, p2, timeout
-#define CMCLOSE  59                                                             // close channel
-#define OPSTR    60                                                             // string follows in line
-#define OPVAR    61                                                             // eval var name follows
-#define OPMVAR   62                                                             // build mvar, name follows
-#define OPMVARN  63                                                             // build mvar, (null OK)
-#define OPMVARF  64                                                             // bld mvar, no null, full size
-#define INDEVAL  65                                                             // eval name indirection
-#define INDMVAR  66                                                             // mvar name indirection
-#define INDMVARN 67                                                             // mvar name ind (null ok)
-#define INDMVARF 68                                                             // mvar name ind, full size
-#define CMSETQS  69                                                             // set $QSUBSCRIPT()
-#define OPBRK0   70                                                             // argless break
-#define OPBRKN   71                                                             // break with arguments
-#define OPDUPASP 72                                                             // duplicate top of addstk
-#define OPXOR    73                                                             // a !! b (exclusive or)
-#define OPNXOR   74                                                             // not a !! b (exclusive or)
-//spare          75 -> 79
-#define VARD     80                                                             // $D[EVICE]
-#define VAREC    81                                                             // $EC[ODE]
-#define VARES    82                                                             // $ES[TACK]
-#define VARET    83                                                             // $ET[RAP]
-#define VARH     84                                                             // $H[OROLOG]
-#define VARI     85                                                             // $I[O]
-#define VARJ     86                                                             // $J[OB]
-#define VARK     87                                                             // $K[EY]
-#define VARP     88                                                             // $P[RINCIPAL]
-#define VARQ     89                                                             // $Q[UIT]
-#define VARR     90                                                             // $R[EFERENCE]
-#define VARS     91                                                             // $S[TORAGE]
-#define VARST    92                                                             // $ST[ACK]
-#define VARSY    93                                                             // $SY[STEM]
-#define VART     94                                                             // $T[EST]
-#define VARX     95                                                             // $X
-#define VARY     96                                                             // $Y
-#define VARZUT   97                                                             // $ZUT
-#define FUNI1    98                                                             // $I[NCREMENT] 1 arg
-#define FUNI2    99                                                             // $I[NCREMENT] 2 arg
-#define FUNA1    100                                                            // $A[SCII] 1 arg
-#define FUNA2    101                                                            // $A[SCII] 2 arg
-#define FUNC     102                                                            // $C[HAR]
-#define FUND     103                                                            // $D[ATA]
-#define FUNE1    104                                                            // $E[XTRACT] 1 arg
-#define FUNE2    105                                                            // $E[XTRACT] 2 arg
-#define FUNE3    106                                                            // $E[XTRACT] 3 arg
-#define FUNF2    107                                                            // $F[IND] 2 arg
-#define FUNF3    108                                                            // $F[IND] 3 arg
-#define FUNFN2   109                                                            // $FN[UMBER] 2 arg
-#define FUNFN3   110                                                            // $FN[UMBER] 2 arg
-#define FUNG1    111                                                            // $G[ET] 1 arg
-#define FUNG2    112                                                            // $G[ET] 2 arg
-#define FUNJ2    113                                                            // $J[USTIFY] 2 arg
-#define FUNJ3    114                                                            // $J[USTIFY] 3 arg
-#define FUNL1    115                                                            // $L[ENGTH] 1 arg
-#define FUNL2    116                                                            // $L[ENGTH] 2 arg
-#define FUNNA1   117                                                            // $NA[ME] 1 arg
-#define FUNNA2   118                                                            // $NA[ME] 1 arg
-#define FUNO1    119                                                            // $O[RDER] 1 arg
-#define FUNO2    120                                                            // $O[RDER] 1 arg
-#define FUNP2    121                                                            // $P[IECE] 2 arg
-#define FUNP3    122                                                            // $P[IECE] 3 arg
-#define FUNP4    123                                                            // $P[IECE] 4 arg
-#define FUNQL    124                                                            // $QL[ENGTH]
-#define FUNQS    125                                                            // $QS[UBSCRIPT]
-#define FUNQ1    126                                                            // $Q[UERY] 1 arg
-#define FUNQ2    127                                                            // $Q[UERY] 2 arg
-#define FUNR     128                                                            // $R[ANDOM]
-#define FUNRE    129                                                            // $RE[VERSE]
-#define FUNST1   130                                                            // $ST[ACK]
-#define FUNST2   131                                                            // $ST[ACK] 2 arg
-#define FUNT     132                                                            // $T[EXT]
-#define FUNTR2   133                                                            // $TR[ANSLATE] 2 arg
-#define FUNTR3   134                                                            // $TR[ANSLATE] 3 arg
-#define FUNV2    135                                                            // $V[IEW] - 2 arg
-#define FUNV3    136                                                            // $V[IEW] - 3 arg
-#define FUNV4    137                                                            // $V[IEW] - 4 arg
-#define CMVIEW   138                                                            // VIEW command - 4 args
-#define CMMERGE  139                                                            // merge 1 variable from nxt
-#define CMDOWRT  140                                                            // DO from WRITE /xxx[(param)]
-#define CMDOTAG  141                                                            // DO tag in this routine [args]
-#define CMDOROU  142                                                            // DO routine (no tag) [args]
-#define CMDORT   143                                                            // DO routine, tag [args]
-#define CMDORTO  144                                                            // DO routine, tag, off [args]
-#define CMDON    145                                                            // DO - no arguments
-#define CMJOBTAG 146                                                            // JOB tag in this routine [args]
-#define CMJOBROU 147                                                            // JOB routine (no tag) [args]
-#define CMJOBRT  148                                                            // JOB routine, tag [args]
-#define CMJOBRTO 149                                                            // JOB routine, tag, off [args]
-#define CMGOTAG  150                                                            // GOTO tag in this rou
-#define CMGOROU  151                                                            // GOTO routine (no tag)
-#define CMGORT   152                                                            // GOTO routine, tag
-#define CMGORTO  153                                                            // GOTO routine, tag, off
-#define CMXECUT  154                                                            // XECUTE
-#define CMXECI   155                                                            // XECUTE indirect
-#define CHKDOTS  156                                                            // check current level
-#define CMQUIT   157                                                            // QUIT - no arg (not FOR)
-#define CMQUITA  158                                                            // QUIT with argument
-//spare          159
-#define CMLCKU   160                                                            // un LOCK all
-#define CMLCK    161                                                            // LOCK #args()
-#define CMLCKP   162                                                            // LOCK + #args()
-#define CMLCKM   163                                                            // LOCK - #args()
-=======
 #define ENDLIN      0                                                           // End of line
 #define OPHALT      1                                                           // Halt instruction
 #define OPERROR     2                                                           // short -(ERR) follows
@@ -232,7 +70,8 @@
 #define OPNFOL      36                                                          // not a follows b
 #define OPNSAF      37                                                          // not a sorts after b
 #define OPNPAT      38                                                          // not a pattern matches b
-//spare             39 -> 40
+#define OPFOLEQL    39                                                          // a follows, or is equal to, b
+#define OPSAFEQL    40                                                          // a sorts after, or is equal to, b
 #define CMSET       41                                                          // set
 #define CMSETE      42                                                          // set $EXTRACT()
 #define CMSETP      43                                                          // set $PIECE()
@@ -261,11 +100,13 @@
 #define INDMVAR     66                                                          // mvar name indirection
 #define INDMVARN    67                                                          // mvar name ind (null ok)
 #define INDMVARF    68                                                          // mvar name ind, full size
-//spare             69
+#define CMSETQS     69                                                          // set $QSUBSCRIPT()
 #define OPBRK0      70                                                          // argless break
 #define OPBRKN      71                                                          // break with arguments
 #define OPDUPASP    72                                                          // duplicate top of addstk
-//spare             73 -> 79
+#define OPXOR       73                                                          // a !! b (exclusive or)
+#define OPNXOR      74                                                          // not a !! b (exclusive or)
+//spare             75 -> 79
 #define VARD        80                                                          // $D[EVICE]
 #define VAREC       81                                                          // $EC[ODE]
 #define VARES       82                                                          // $ES[TACK]
@@ -283,7 +124,7 @@
 #define VART        94                                                          // $T[EST]
 #define VARX        95                                                          // $X
 #define VARY        96                                                          // $Y
-//spare             97
+#define VARZUT      97                                                          // $ZUT
 #define FUNI1       98                                                          // $I[NCREMENT] 1 arg
 #define FUNI2       99                                                          // $I[NCREMENT] 2 arg
 #define FUNA1       100                                                         // $A[SCII] 1 arg
@@ -350,71 +191,11 @@
 #define CMLCK       161                                                         // LOCK #args()
 #define CMLCKP      162                                                         // LOCK + #args()
 #define CMLCKM      163                                                         // LOCK - #args()
->>>>>>> d6919ad7
 
 #ifdef _AIX
 #   undef CMNEW                                                                 // CMNEW is used by JFS on AIX
 #endif
 
-<<<<<<< HEAD
-#define CMNEW    164                                                            // NEW
-#define CMNEWB   165                                                            // NEW #args() - new except
-#define CMKILL   166                                                            // kill 1 variable
-#define CMKILLB  167                                                            // kill but() args
-#define NEWBREF  168                                                            // push null for NEW by ref
-#define VARUNDF  169                                                            // point at VAR_UNDEFINED
-#define LINENUM  170                                                            // set routine line number
-#define LOADARG  171                                                            // load args (illegal in line)
-#define JMP      172                                                            // unconditional jump
-#define CMFOR0   173                                                            // argless FOR
-#define CMFOR1   174                                                            // FOR with 1 argument
-#define CMFOR2   175                                                            // FOR with 2 arguments
-#define CMFOR3   176                                                            // FOR with 3 arguments
-#define CMFORSET 177                                                            // setup FOR
-#define CMFOREND 178                                                            // Jump to end of line
-#define OPNOP    179                                                            // NOP
-#define INDREST  180                                                            // restore isp & rsmpc
-#define INDCLOS  181                                                            // CLOSE arg indir
-#define INDDO    182                                                            // DO arg indir
-#define INDGO    183                                                            // GOTO arg indir
-#define INDHANG  184                                                            // HANG arg indir
-#define INDIF    185                                                            // IF arg indir
-#define INDJOB   186                                                            // JOB arg indir
-#define INDKILL  187                                                            // KILL arg indir
-#define INDLOCK  188                                                            // LOCK arg indir
-#define INDMERG  189                                                            // MERGE arg indir
-#define INDNEW   190                                                            // NEW arg indir
-#define INDOPEN  191                                                            // OPEN arg indir
-#define INDREAD  192                                                            // READ arg indir
-#define INDSET   193                                                            // SET arg indir
-#define INDUSE   194                                                            // USE arg indir
-#define INDWRIT  195                                                            // WRITE arg indir
-#define INDXEC   196                                                            // XECUTE arg indir
-#define INDKILLB 197                                                            // KILL but() args indir
-//spare          198 -> 233
-#define XCWAIT   234                                                            // Xcall $&%WAIT()
-#define XCCOMP   235                                                            // Xcall $&%COMPRESS()
-#define XCSIG    236                                                            // Xcall $&%SIGNAL()
-#define XCHOST   237                                                            // Xcall $&%HOST()
-#define XCFILE   238                                                            // Xcall $&%FILE()
-#define XCDEBUG  239                                                            // Xcall $&DEBUG()
-#define XCDIR    240                                                            // Xcall $&%DIRECTORY()
-#define XCERR    241                                                            // Xcall $&%ERRMSG()
-#define XCOPC    242                                                            // Xcall $&%OPCOM()
-#define XCSPA    243                                                            // Xcall $&%SPAWN()
-#define XCVER    244                                                            // Xcall $&%VERSION()
-#define XCZWR    245                                                            // Xcall $&%ZWRITE()
-#define XCE      246                                                            // Xcall $&E()
-#define XCPAS    247                                                            // Xcall $&PASCHK()
-#define XCV      248                                                            // Xcall $&V()
-#define XCX      249                                                            // Xcall $&X()
-#define XCXRSM   250                                                            // Xcall $&XRSM()
-#define XCSETENV 251                                                            // Xcall $&%SETENV()
-#define XCGETENV 252                                                            // Xcall $&%GETENV()
-#define XCROUCHK 253                                                            // Xcall $&%ROUCHK()
-#define XCFORK   254                                                            // Xcall $&%FORK()
-#define XCIC     255                                                            // Xcall $&%IC()
-=======
 #define CMNEW       164                                                         // NEW
 #define CMNEWB      165                                                         // NEW #args() - new except
 #define CMKILL      166                                                         // kill 1 variable
@@ -448,7 +229,8 @@
 #define INDUSE      194                                                         // USE arg indir
 #define INDWRIT     195                                                         // WRITE arg indir
 #define INDXEC      196                                                         // XECUTE arg indir
-//spare             197 -> 233
+#define INDKILLB    197                                                         // KILL but() args indir
+//spare             198 -> 233
 #define XCWAIT      234                                                         // Xcall $&%WAIT()
 #define XCCOMP      235                                                         // Xcall $&%COMPRESS()
 #define XCSIG       236                                                         // Xcall $&%SIGNAL()
@@ -471,6 +253,5 @@
 #define XCROUCHK    253                                                         // Xcall $&%ROUCHK()
 #define XCFORK      254                                                         // Xcall $&%FORK()
 #define XCIC        255                                                         // Xcall $&%IC()
->>>>>>> d6919ad7
 
 #endif