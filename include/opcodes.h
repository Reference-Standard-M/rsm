/*
 * Package:  Reference Standard M
 * File:     rsm/include/opcodes.h
 * Summary:  module RSM header file - internal op codes (and only real opcodes)
 *
 * David Wicksell <dlw@linux.com>
 * Copyright © 2020 Fourth Watch Software LC
 * https://gitlab.com/Reference-Standard-M/rsm
 *
 * Based on MUMPS V1 by Raymond Douglas Newman
 * Copyright (c) 1999-2018
 * https://gitlab.com/Reference-Standard-M/mumpsv1
 *
 * This program is free software: you can redistribute it and/or modify it
 * under the terms of the GNU Affero General Public License (AGPL) as
 * published by the Free Software Foundation, either version 3 of the
 * License, or (at your option) any later version.
 *
 * This program is distributed in the hope that it will be useful, but
 * WITHOUT ANY WARRANTY; without even the implied warranty of
 * MERCHANTABILITY or FITNESS FOR A PARTICULAR PURPOSE. See the GNU Affero
 * General Public License for more details.
 *
 * You should have received a copy of the GNU Affero General Public License
 * along with this program. If not, see http://www.gnu.org/licenses/.
 */

#ifndef _RSM_OPCODES_H_                          // only do this once
#define _RSM_OPCODES_H_

#define ENDLIN   0                               // End of line
#define OPHALT   1                               // Halt instruction
#define OPERROR  2                               // short -(ERR) follows
#define OPNOT    3                               // boolean (int) NOT
#define OPENDC   4                               // end of command
#define JMP0     5                               // jump if false
#define OPIFN    6                               // no arg if
#define OPIFA    7                               // if (check stack)
#define OPIFI    8                               // if indirect
#define OPELSE   9                               // else

#define OPADD    10                              // add top two on the stack
#define OPSUB    11                              // (sp-2) - (sp-1)
#define OPMUL    12                              // mult top two on the stack
#define OPDIV    13                              // (sp-2) / (sp-1)
#define OPINT    14                              // integer divide (M style)
#define OPMOD    15                              // modulus (M style)
#define OPPOW    16                              // x to the power y
#define OPCAT    17                              // a concatenated with b
#define OPPLUS   18                              // unary plus
#define OPMINUS  19                              // unary minus

#define OPEQL    20                              // a = b
#define OPLES    21                              // a < b
#define OPGTR    22                              // a > b
#define OPAND    23                              // a & b
#define OPIOR    24                              // a ! b (inclusive or)
#define OPCON    25                              // a contains b
#define OPFOL    26                              // a follows b
#define OPSAF    27                              // a sorts after b
#define OPPAT    28                              // a pattern matches b
#define OPHANG   29                              // hang

#define OPNEQL   30                              // not a = b
#define OPNLES   31                              // not a < b
#define OPNGTR   32                              // not a > b
#define OPNAND   33                              // not a & b
#define OPNIOR   34                              // not a ! b (inclusive or)
#define OPNCON   35                              // not a contains b
#define OPNFOL   36                              // not a follows b
#define OPNSAF   37                              // not a sorts after b
#define OPNPAT   38                              // not a pattern matches b
#define OPFOLEQL 39                             // a follows, or is equal to, b

<<<<<<< HEAD
#define OPSAFEQL 40                             // a sorts after, or is equal to, b
=======
#define CMSETQS  40                              // set $QS()
>>>>>>> c569460c
#define CMSET    41                              // set
#define CMSETE   42                              // set $E()
#define CMSETP   43                              // set $P()
#define OPNAKED  44                              // set NAKED from mvar on addstk
#define CMFLUSH  45                              // flush inputs
#define CMREADS  46                              // read star
#define CMREADST 47                              // read star with timeout
#define CMREAD   48                              // read variable
#define CMREADT  49                              // read variable t/o

#define CMREADC  50                              // read variable count
#define CMREADCT 51                              // read variable count, t/o
#define CMWRTST  52                              // write star
#define CMWRTNL  53                              // write !
#define CMWRTFF  54                              // write #
#define CMWRTAB  55                              // write ?expr
#define CMWRTEX  56                              // write expression
#define CMUSE    57                              // use (args) ch, a1, a2, ...
#define CMOPEN   58                              // open chan, p1, p2, timeout
#define CMCLOSE  59                              // close channel

#define OPSTR    60                              // string follows in line
#define OPVAR    61                              // eval var name follows
#define OPMVAR   62                              // build mvar, name follows
#define OPMVARN  63                              // build mvar, (null OK)
#define OPMVARF  64                              // bld mvar, no null, full size
#define INDEVAL  65                              // eval name indirection
#define INDMVAR  66                              // mvar name indirection
#define INDMVARN 67                              // mvar name ind (null ok)
#define INDMVARF 68                              // mvar name ind, full size
//spare          69

#define OPBRK0   70                              // argless break
#define OPBRKN   71                              // break with arguments
#define OPDUPASP 72                              // duplicate top of addstk
//spare          73 -> 79

#define VARD     80                              // $D[EVICE]
#define VAREC    81                              // $EC[ODE]
#define VARES    82                              // $ES[TACK],
#define VARET    83                              // $ET[RAP]
#define VARH     84                              // $H[OROLOG]
#define VARI     85                              // $I[O]
#define VARJ     86                              // $J[OB]
#define VARK     87                              // $K[EY]
#define VARP     88                              // $P[RINCIPAL]
#define VARQ     89                              // $Q[UIT]

#define VARR     90                              // $R[EFERENCE]
#define VARS     91                              // $S[TORAGE]
#define VARST    92                              // $ST[ACK]
#define VARSY    93                              // $SY[STEM]
#define VART     94                              // $T[EST]
#define VARX     95                              // $X
#define VARY     96                              // $Y
//spare          97 -> 99

#define FUNA1    100                             // $A[SCII] 1 arg
#define FUNA2    101                             // $A[SCII] 2 arg
#define FUNC     102                             // $C[HARACTER]
#define FUND     103                             // $D[ATA]
#define FUNE1    104                             // $E[XTRACT] 1 arg
#define FUNE2    105                             // $E[XTRACT] 2 arg
#define FUNE3    106                             // $E[XTRACT] 3 arg
#define FUNF2    107                             // $F[IND] 2 arg
#define FUNF3    108                             // $F[IND] 3 arg
#define FUNFN2   109                             // $FN[UMBER] 2 arg

#define FUNFN3   110                             // $FN[UMBER] 2 arg
#define FUNG1    111                             // $G[ET] 1 arg
#define FUNG2    112                             // $G[ET] 2 arg
#define FUNJ2    113                             // $J[USTIFY] 2 arg
#define FUNJ3    114                             // $J[USTIFY] 3 arg
#define FUNL1    115                             // $L[ENGTH] 1 arg
#define FUNL2    116                             // $L[ENGTH] 2 arg
#define FUNNA1   117                             // $NA[ME] 1 arg
#define FUNNA2   118                             // $NA[ME] 1 arg
#define FUNO1    119                             // $O[RDER] 1 arg

#define FUNO2    120                             // $O[RDER] 1 arg
#define FUNP2    121                             // $P[IECE] 2 arg
#define FUNP3    122                             // $P[IECE] 3 arg
#define FUNP4    123                             // $P[IECE] 4 arg
#define FUNQL    124                             // $QL[ENGTH]
#define FUNQS    125                             // $QS[UBSCRIPT]
#define FUNQ1    126                             // $Q[UERY] 1 arg
#define FUNQ2    127                             // $Q[UERY] 2 arg
#define FUNR     128                             // $R[ANDOM]
#define FUNRE    129                             // $RE[VERSE]

#define FUNST1   130                             // $ST[ACK]
#define FUNST2   131                             // $ST[ACK] 2 arg
#define FUNT     132                             // $T[EXT]
#define FUNTR2   133                             // $TR[ANSLATE] 2 arg
#define FUNTR3   134                             // $TR[ANSLATE] 3 arg
#define FUNV2    135                             // $V[IEW] - 2 arg
#define FUNV3    136                             // $V[IEW] - 3 arg
#define FUNV4    137                             // $V[IEW] - 4 arg
#define CMVIEW   138                             // VIEW command - 4 args
#define CMMERGE  139                             // merge 1 variable from nxt

#define CMDOWRT  140                             // DO from WRITE /xxx[(param)]
#define CMDOTAG  141                             // DO tag in this rou [args]
#define CMDOROU  142                             // DO routine (no tag) [args]
#define CMDORT   143                             // DO routine, tag [args]
#define CMDORTO  144                             // DO routine, tag, off [args]
#define CMDON    145                             // DO - no arguments
#define CMJOBTAG 146                             // JOB tag in this rou [args]
#define CMJOBROU 147                             // JOB routine (no tag) [args]
#define CMJOBRT  148                             // JOB routine, tag [args]
#define CMJOBRTO 149                             // JOB routine, tag, off [args]

#define CMGOTAG  150                             // GOTO tag in this rou
#define CMGOROU  151                             // GOTO routine (no tag)
#define CMGORT   152                             // GOTO routine, tag
#define CMGORTO  153                             // GOTO routine, tag, off
#define CMXECUT  154                             // XECUTE
#define CMXECI   155                             // XECUTE indirect
#define CHKDOTS  156                             // check current level
#define CMQUIT   157                             // QUIT - no arg (not FOR)
#define CMQUITA  158                             // QUIT with argument
//spare          159

#define CMLCKU   160                             // un LOCK all
#define CMLCK    161                             // LOCK #args()
#define CMLCKP   162                             // LOCK + #args()
#define CMLCKM   163                             // LOCK - #args()
#define CMNEW    164                             // NEW
#define CMNEWB   165                             // NEW #args() - new except
#define CMKILL   166                             // kill 1 variable
#define CMKILLB  167                             // kill but() args
#define NEWBREF  168                             // push null for NEW by ref
#define VARUNDF  169                             // point at VAR_UNDEFINED

#define LINENUM  170                             // set rou line number
#define LOADARG  171                             // load args (illegal in line)
#define JMP      172                             // unconditional jump
#define CMFOR0   173                             // argless FOR
#define CMFOR1   174                             // FOR with 1 argument
#define CMFOR2   175                             // FOR with 2 arguments
#define CMFOR3   176                             // FOR with 3 arguments
#define CMFORSET 177                             // setup FOR
#define CMFOREND 178                             // Jump to end of line
#define OPNOP    179                             // NOP

#define INDREST  180                             // restore isp & rsmpc
#define INDCLOS  181                             // CLOSE arg indir
#define INDDO    182                             // DO arg indir
#define INDGO    183                             // GOTO arg indir
#define INDHANG  184                             // HANG arg indir
#define INDIF    185                             // IF arg indir
#define INDJOB   186                             // JOB arg indir
#define INDKILL  187                             // KILL arg indir
#define INDLOCK  188                             // LOCK arg indir
#define INDMERG  189                             // MERGE arg indir

#define INDNEW   190                             // NEW arg indir
#define INDOPEN  191                             // OPEN arg indir
#define INDREAD  192                             // READ arg indir
#define INDSET   193                             // SET arg indir
#define INDUSE   194                             // USE arg indir
#define INDWRIT  195                             // WRITE arg indir
#define INDXEC   196                             // XECUTE arg indir
#define INDKILLB 197                             // KILL but() args indir
//spare          198 -> 199

//spare          200 -> 229

//spare          230 -> 233
#define XCWAIT   234                             // Xcall $&%WAIT()
#define XCCOMP   235                             // Xcall $&%COMPRESS()
#define XCSIG    236                             // Xcall $&%SIGNAL()
#define XCHOST   237                             // Xcall $&%HOST()
#define XCFILE   238                             // Xcall $&%FILE()
#define XCDEBUG  239                             // Xcall $&DEBUG()

#define XCDIR    240                             // Xcall $&%DIRECTORY()
#define XCERR    241                             // Xcall $&%ERRMSG()
#define XCOPC    242                             // Xcall $&%OPCOM()
#define XCSPA    243                             // Xcall $&%SPAWN()
#define XCVER    244                             // Xcall $&%VERSION()
#define XCZWR    245                             // Xcall $&%ZWRITE()
#define XCE      246                             // Xcall $&E()
#define XCPAS    247                             // Xcall $&PASCHK()
#define XCV      248                             // Xcall $&V()
#define XCX      249                             // Xcall $&X()

#define XCXRSM   250                             // Xcall $&XRSM()
#define XCSETENV 251                             // Xcall $&%SETENV()
#define XCGETENV 252                             // Xcall $&%GETENV()
#define XCROUCHK 253                             // Xcall $&%ROUCHK()
#define XCFORK   254                             // Xcall $&%FORK()
#define XCIC     255                             // Xcall $&%IC()

#endif                                           // _RSM_OPCODES_H_<|MERGE_RESOLUTION|>--- conflicted
+++ resolved
@@ -70,44 +70,40 @@
 #define OPNFOL   36                              // not a follows b
 #define OPNSAF   37                              // not a sorts after b
 #define OPNPAT   38                              // not a pattern matches b
-#define OPFOLEQL 39                             // a follows, or is equal to, b
-
-<<<<<<< HEAD
-#define OPSAFEQL 40                             // a sorts after, or is equal to, b
-=======
-#define CMSETQS  40                              // set $QS()
->>>>>>> c569460c
-#define CMSET    41                              // set
-#define CMSETE   42                              // set $E()
-#define CMSETP   43                              // set $P()
-#define OPNAKED  44                              // set NAKED from mvar on addstk
-#define CMFLUSH  45                              // flush inputs
-#define CMREADS  46                              // read star
-#define CMREADST 47                              // read star with timeout
-#define CMREAD   48                              // read variable
-#define CMREADT  49                              // read variable t/o
-
-#define CMREADC  50                              // read variable count
-#define CMREADCT 51                              // read variable count, t/o
-#define CMWRTST  52                              // write star
-#define CMWRTNL  53                              // write !
-#define CMWRTFF  54                              // write #
-#define CMWRTAB  55                              // write ?expr
-#define CMWRTEX  56                              // write expression
-#define CMUSE    57                              // use (args) ch, a1, a2, ...
-#define CMOPEN   58                              // open chan, p1, p2, timeout
-#define CMCLOSE  59                              // close channel
-
-#define OPSTR    60                              // string follows in line
-#define OPVAR    61                              // eval var name follows
-#define OPMVAR   62                              // build mvar, name follows
-#define OPMVARN  63                              // build mvar, (null OK)
-#define OPMVARF  64                              // bld mvar, no null, full size
-#define INDEVAL  65                              // eval name indirection
-#define INDMVAR  66                              // mvar name indirection
-#define INDMVARN 67                              // mvar name ind (null ok)
-#define INDMVARF 68                              // mvar name ind, full size
-//spare          69
+#define OPFOLEQL 39                              // a follows, or is equal to, b
+
+#define OPSAFEQL 40                              // a sorts after, or is equal to, b
+#define CMSETQS  41                              // set $QS()
+#define CMSET    42                              // set
+#define CMSETE   43                              // set $E()
+#define CMSETP   44                              // set $P()
+#define OPNAKED  45                              // set NAKED from mvar on addstk
+#define CMFLUSH  46                              // flush inputs
+#define CMREADS  47                              // read star
+#define CMREADST 48                              // read star with timeout
+#define CMREAD   49                              // read variable
+
+#define CMREADT  50                              // read variable t/o
+#define CMREADC  51                              // read variable count
+#define CMREADCT 52                              // read variable count, t/o
+#define CMWRTST  53                              // write star
+#define CMWRTNL  54                              // write !
+#define CMWRTFF  55                              // write #
+#define CMWRTAB  56                              // write ?expr
+#define CMWRTEX  57                              // write expression
+#define CMUSE    58                              // use (args) ch, a1, a2, ...
+#define CMOPEN   59                              // open chan, p1, p2, timeout
+
+#define CMCLOSE  60                              // close channel
+#define OPSTR    61                              // string follows in line
+#define OPVAR    62                              // eval var name follows
+#define OPMVAR   63                              // build mvar, name follows
+#define OPMVARN  64                              // build mvar, (null OK)
+#define OPMVARF  65                              // bld mvar, no null, full size
+#define INDEVAL  66                              // eval name indirection
+#define INDMVAR  67                              // mvar name indirection
+#define INDMVARN 68                              // mvar name ind (null ok)
+#define INDMVARF 69                              // mvar name ind, full size
 
 #define OPBRK0   70                              // argless break
 #define OPBRKN   71                              // break with arguments
