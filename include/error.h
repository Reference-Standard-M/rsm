/*
 * Package:  Reference Standard M
 * File:     rsm/include/error.h
 * Summary:  module RSM header file - error definitions
 *
 * David Wicksell <dlw@linux.com>
 * Copyright © 2020-2021 Fourth Watch Software LC
 * https://gitlab.com/Reference-Standard-M/rsm
 *
 * Based on MUMPS V1 by Raymond Douglas Newman
 * Copyright (c) 1999-2018
 * https://gitlab.com/Reference-Standard-M/mumpsv1
 *
 * This program is free software: you can redistribute it and/or modify it
 * under the terms of the GNU Affero General Public License (AGPL) as
 * published by the Free Software Foundation, either version 3 of the
 * License, or (at your option) any later version.
 *
 * This program is distributed in the hope that it will be useful, but
 * WITHOUT ANY WARRANTY; without even the implied warranty of
 * MERCHANTABILITY or FITNESS FOR A PARTICULAR PURPOSE. See the GNU Affero
 * General Public License for more details.
 *
 * You should have received a copy of the GNU Affero General Public License
 * along with this program. If not, see http://www.gnu.org/licenses/.
 */

/*
 * Errors returned by functions internally are minus one of the following:
 *   Specifically -1 = ERRM1
 *   Functions return  -ERRMn
 *                     -(ERRZn + ERRMLAST)
 *                     -(ERRMLAST + ERRZLAST + errno)
 *
 * USE: short UTIL_strerror(int error, char *buff) to return the error string
 *
 * Add ERRZn definitions to the end of this file and the text form to rsm/util/strerror.c
 */

#ifndef _RSM_ERROR_H_                                                           // only do this once
#define _RSM_ERROR_H_

<<<<<<< HEAD
#define ERRM1        1       // Naked indicator undefined
#define ERRM2        2       // Invalid $FNUMBER P code string combination
#define ERRM3        3       // $RANDOM argument less than 1
#define ERRM4        4       // No true condition in $SELECT
#define ERRM5        5       // Line reference less than 0
#define ERRM6        6       // Undefined local variable
#define ERRM7        7       // Undefined global variable
#define ERRM8        8       // Undefined special variable
#define ERRM9        9       // Divide by zero
#define ERRM10       10      // Invalid pattern match range
#define ERRM11       11      // No parameters passed
#define ERRM12       12      // Invalid line reference (negative offset)
#define ERRM13       13      // Invalid line reference (line not found)
#define ERRM14       14      // Line level not one
#define ERRM15       15      // Undefined index variable
#define ERRM16       16      // QUIT with an argument not allowed
#define ERRM17       17      // QUIT with an argument required
#define ERRM18       18      // Fixed length READ not greater than 0
#define ERRM19       19      // Cannot merge a tree or subtree into itself
#define ERRM20       20      // Line must have a formal list
#define ERRM21       21      // Formal list name duplication
#define ERRM22       22      // SET or KILL to ^$GLOBAL when data in global
#define ERRM23       23      // SET or KILL to ^$JOB for non-existent job
#define ERRM25       25      // Attempt to modify currently executing rou
#define ERRM26       26      // Non-existent environment
#define ERRM28       28      // Mathematical function, param out of range
#define ERRM29       29      // SET or KILL on ssvn not allowed by
                             // implementation
#define ERRM33       33      // SET or KILL to ^$ROUTINE when routine exists
#define ERRM35       35      // Device does not support mnemonicspace
#define ERRM36       36      // Incompatible mnemonicspaces
#define ERRM37       37      // READ from device identified by the empty
                             // string
#define ERRM38       38      // Invalid ssvn subscript
#define ERRM39       39      // Invalid $NAME argument
#define ERRM40       40      // Call-by-reference in JOB actual
#define ERRM43       43      // Invalid range ($X, $Y)
#define ERRM45       45      // Invalid GOTO reference
#define ERRM46       46      // Invalid attribute name
#define ERRM47       47      // Invalid attribute name
#define ERRM56       56      // Name length exceeds implementation's limit
#define ERRM57       57      // More than one defining occurrence of label
                             // in routine
#define ERRM58       58      // Too few formal parameters
#define ERRM59       59      // Environment reference not permitted for this
                             // ssvn
#define ERRM60       60      // Undefined ssvn
#define ERRM75       75      // String length exceeds implementation's limit
#define ERRM92       92      // Mathematical overflow
#define ERRM93       93      // Mathematical underflow
#define ERRM94       94      // Zero to the power of zero
#define ERRM95       95      // Complex result with imaginary part
#define ERRM99       99      // Invalid operation for context
#define ERRM101      101     // Attempt to assign incorrect value to $ECODE
#define ERRMLAST     200     // Must equal last MDC assigned error

// ** The following are the implementation specific errors **

#define ERRZ1        1       // Subscript too long (max 127)
#define ERRZ2        2       // Key too long (max 255)
#define ERRZ3        3       // Error in key
#define ERRZ4        4       // Error in data base create
#define ERRZ5        5       // Null character not permitted in key
#define ERRZ6        6       // Error when reading from database file
#define ERRZ7	     7	     // Do stack overflow
#define ERRZ8	     8       // String stack overflow
#define ERRZ9	     9	     // Invalid BREAK parameter
#define ERRZ10	     10      // String stack underflow
#define ERRZ11       11      // Database file is full cannot SET
#define ERRZ12       12      // Expression syntax error
#define ERRZ13	     13      // Command syntax error
#define ERRZ14	     14	     // Unknown op code encountered
#define ERRZ15	     15      // Too many subscripts
#define ERRZ16	     16      // null subscript
#define ERRZ17	     17	     // Too many IF commands in one line (256 max)
#define ERRZ18	     18	     // Unknown external routine
#define ERRZ19	     19	     // Too many nested FOR commands (max 256)

// ** The following are the sequential IO implementation specific errors **

#define ERRZ20		20	// IO: Unknown internal error
#define ERRZ21		21	// IO: Unrecognised operation
#define ERRZ22		22	// IO: Timeout < -1
#define ERRZ23		23	// IO: Operation timed out
#define ERRZ24		24	// IO: Device not supported
#define ERRZ25		25	// IO: Channel out of range
#define ERRZ26		26	// IO: Channel not free
#define ERRZ27		27	// IO: Channel free
#define ERRZ28		28	// IO: Unexpected NULL value
#define ERRZ29		29	// IO: Can not determine object from operation
#define ERRZ30		30	// IO: Unrecognised object
#define ERRZ31		31	// IO: Set bit flag out of range

#define ERRZ33		33	// IO: Number of bytes for buffer out of range
#define ERRZ34		34	// IO: Control character expected
#define ERRZ35		35	// IO: Unrecognised mode
#define ERRZ36		36	// IO: Maximum bytes to read < -1
#define ERRZ37		37	// IO: Read buffer size exceeded
#define ERRZ38		38	// IO: End of file has been reached
#define ERRZ39		39	// IO: $KEY to long
#define ERRZ40		40	// IO: Bytes to write < 0
#define ERRZ41		41	// IO: Write format specifier < -2
#define ERRZ42		42	// IO: Maximum number of jobs could be exceeded
#define ERRZ43		43	// IO: Device not found or a character special
				//      device
#define ERRZ44		44	// IO: Printf failed
#define ERRZ45		45	// IO: Unsigned integer value expected
#define ERRZ46		46	// IO: Peer has disconnected
#define ERRZ47		47	// IO: Peer not connected
#define ERRZ48		48	// IO: Invalid Internet address
=======
#define ERRM1       1                                                           // Naked indicator undefined
#define ERRM2       2                                                           // Invalid $FNUMBER P code string combination
#define ERRM3       3                                                           // $RANDOM argument less than 1
#define ERRM4       4                                                           // No true condition in $SELECT
#define ERRM5       5                                                           // Line reference less than 0
#define ERRM6       6                                                           // Undefined local variable
#define ERRM7       7                                                           // Undefined global variable
#define ERRM8       8                                                           // Undefined special variable
#define ERRM9       9                                                           // Divide by zero
#define ERRM10      10                                                          // Invalid pattern match range
#define ERRM11      11                                                          // No parameters passed
#define ERRM12      12                                                          // Invalid line reference (negative offset)
#define ERRM13      13                                                          // Invalid line reference (line not found)
#define ERRM14      14                                                          // Line level not one
#define ERRM15      15                                                          // Undefined index variable
#define ERRM16      16                                                          // QUIT with an argument not allowed
#define ERRM17      17                                                          // QUIT with an argument required
#define ERRM18      18                                                          // Fixed length READ not greater than 0
#define ERRM19      19                                                          // Cannot merge a tree or subtree into itself
#define ERRM20      20                                                          // Line must have a formal list
#define ERRM21      21                                                          // Formal list name duplication
#define ERRM22      22                                                          // SET or KILL to ^$GLOBAL when data in global
#define ERRM23      23                                                          // SET or KILL to ^$JOB for non-existent job

#define ERRM25      25                                                          // Attempt to modify currently executing routine
#define ERRM26      26                                                          // Non-existent environment

#define ERRM28      28                                                          // Mathematical function, parameter out of range
#define ERRM29      29                                                          // SET or KILL on SSVN not allowed by implementation

#define ERRM33      33                                                          // SET or KILL to ^$ROUTINE when routine exists

#define ERRM35      35                                                          // Device does not support mnemonicspace
#define ERRM36      36                                                          // Incompatible mnemonicspaces
#define ERRM37      37                                                          // READ from device identified by the empty string
#define ERRM38      38                                                          // Invalid SSVN subscript
#define ERRM39      39                                                          // Invalid $NAME argument
#define ERRM40      40                                                          // Call-by-reference in JOB actual

#define ERRM43      43                                                          // Invalid range ($X, $Y)

#define ERRM45      45                                                          // Invalid GOTO reference
#define ERRM46      46                                                          // Invalid attribute name
#define ERRM47      47                                                          // Invalid attribute name

#define ERRM56      56                                                          // Name length exceeds implementation's limit
#define ERRM57      57                                                          // More than one defining occurrence
                                                                                //   of label in routine
#define ERRM58      58                                                          // Too few formal parameters
#define ERRM59      59                                                          // Environment reference not permitted for this SSVN
#define ERRM60      60                                                          // Undefined SSVN

#define ERRM75      75                                                          // String length exceeds implementation's limit

#define ERRM92      92                                                          // Mathematical overflow
#define ERRM93      93                                                          // Mathematical underflow

#define ERRM99      99                                                          // Invalid operation for context

#define ERRM101     101                                                         // Attempt to assign incorrect value to $ECODE

#define ERRMLAST    200                                                         // Must equal last MDC assigned error

// The following are the implementation specific errors
#define ERRZ1       1                                                           // Subscript too long (max 127)
#define ERRZ2       2                                                           // Key too long (max 255)
#define ERRZ3       3                                                           // Error in key
#define ERRZ4       4                                                           // Error in database create
#define ERRZ5       5                                                           // Null character not permitted in key
#define ERRZ6       6                                                           // Error when reading from database file
#define ERRZ7       7                                                           // DO stack overflow
#define ERRZ8       8                                                           // String stack overflow
#define ERRZ9       9                                                           // Invalid BREAK parameter
#define ERRZ10      10                                                          // String stack underflow
#define ERRZ11      11                                                          // Database file is full cannot SET
#define ERRZ12      12                                                          // Expression syntax error
#define ERRZ13      13                                                          // Command syntax error
#define ERRZ14      14                                                          // Unknown opcode encountered
#define ERRZ15      15                                                          // Too many subscripts
#define ERRZ16      16                                                          // Null subscript
#define ERRZ17      17                                                          // Too many IF commands in one line (max 256)
#define ERRZ18      18                                                          // Unknown external routine
#define ERRZ19      19                                                          // Too many nested FOR commands (max 256)

// The following are the sequential IO implementation specific errors
#define ERRZ20      20                                                          // IO: Unknown internal error
#define ERRZ21      21                                                          // IO: Unrecognised operation
#define ERRZ22      22                                                          // IO: Timeout < -1
#define ERRZ23      23                                                          // IO: Operation timed out
#define ERRZ24      24                                                          // IO: Device not supported
#define ERRZ25      25                                                          // IO: Channel out of range
#define ERRZ26      26                                                          // IO: Channel not free
#define ERRZ27      27                                                          // IO: Channel free
#define ERRZ28      28                                                          // IO: Unexpected NULL value
#define ERRZ29      29                                                          // IO: Can not determine object from operation
#define ERRZ30      30                                                          // IO: Unrecognised object
#define ERRZ31      31                                                          // IO: Set bit flag out of range

#define ERRZ33      33                                                          // IO: Number of bytes for buffer out of range
#define ERRZ34      34                                                          // IO: ASCII character expected
#define ERRZ35      35                                                          // IO: Unrecognised mode
#define ERRZ36      36                                                          // IO: Maximum bytes to read < -1
#define ERRZ37      37                                                          // IO: Read buffer size exceeded
#define ERRZ38      38                                                          // IO: End of file has been reached
#define ERRZ39      39                                                          // IO: $KEY too long
#define ERRZ40      40                                                          // IO: Bytes to write < 0
#define ERRZ41      41                                                          // IO: Write format specifier < -2
#define ERRZ42      42                                                          // IO: Maximum number of jobs could be exceeded
#define ERRZ43      43                                                          // IO: Device not found or a character special dev
#define ERRZ44      44                                                          // IO: Printf failed
#define ERRZ45      45                                                          // IO: Unsigned integer value expected
#define ERRZ46      46                                                          // IO: Peer has disconnected
#define ERRZ47      47                                                          // IO: Peer not connected
#define ERRZ48      48                                                          // IO: Invalid Internet address
>>>>>>> 6797386a

// More standard errors
#define ERRZ49      49                                                          // Job table is full
#define ERRZ50      50                                                          // Invalid argument to $STACK()
#define ERRZ51      51                                                          // Interrupt - Control C Received
#define ERRZ52      52                                                          // Insufficient space to load routine
#define ERRZ53      53                                                          // Too many tags (max 256)
#define ERRZ54      54                                                          // Too many lines in routine (max 65534)
#define ERRZ55      55                                                          // End of linked data reached
#define ERRZ56      56                                                          // Symbol table full
#define ERRZ57      57                                                          // Invalid name indirection
#define ERRZ58      58                                                          // Too many levels of indirection
#define ERRZ59      59                                                          // Routine version mismatch - please recompile
#define ERRZ60      60                                                          // Insufficient global buffer space
#define ERRZ61      61                                                          // Database integrity violation found
#define ERRZ62      62                                                          // Cannot create global - global directory full
#define ERRZ63      63                                                          // Error in VIEW arguments
#define ERRZ64      64                                                          // Parameter out of range
#define ERRZ65      65                                                          // Duplicate tag in routine
#define ERRZ66      66                                                          // HUP signal received
#define ERRZ67      67                                                          // USR1 signal received
#define ERRZ68      68                                                          // USR2 signal received
#define ERRZ69      69                                                          // Unknown signal received
#define ERRZ70      70                                                          // Offset not permitted in entryref
#define ERRZ71      71                                                          // No such host is known
#define ERRZ72      72                                                          // Type h_errno error has occurred
#define ERRZ73      73                                                          // Invalid database file specified
#define ERRZ74      74                                                          // Too many variables (max 256)
#define ERRZ75      75                                                          // Too many arguments (max 127)

<<<<<<< HEAD
#define ERRZ50		50	// Invalid argument to $STACK()
#define ERRZ51		51	// Interrupt - Control C Received
#define ERRZ52		52	// Insufficient space to load routine
#define ERRZ53		53	// Too many tags (max 255)
#define ERRZ54		54	// Too many lines in routine (max 65535)
#define ERRZ55		55	// End of linked data reached
#define ERRZ56		56	// Symbol table full
#define ERRZ57		57	// Invalid name indirection
#define ERRZ58		58	// Too many levels of indirection
#define ERRZ59		59	// Routine version mismatch - please recompile
#define ERRZ60		60	// Insufficient Global Buffer space
#define ERRZ61		61	// Database integrity violation found
#define ERRZ62		62	// Cannot create global - global directory full
#define ERRZ63		63	// Error in VIEW arguments
#define ERRZ64		64	// Parameter out of range
#define ERRZ65		65	// Duplicate tag in routine
#define ERRZ66		66	// HUP Signal received
#define ERRZ67		67	// USR1 Signal received
#define ERRZ68		68	// USR2 Signal received
#define ERRZ69		69	// Unknown Signal received
#define ERRZ70		70	// Offset not permitted in entryref
#define ERRZ71		71	// No such host is known
#define ERRZ72		72	// Type h_errno error has occurred
#define ERRZ73		73	// Invalid database file specified
#define ERRZ74		74	// Invalid global name
#define ERRZLAST	200	// Must equal last implementation error
=======
#define ERRZLAST    200                                                         // Must equal last implementation error
>>>>>>> 6797386a

// Database dummy errors
#define USRERR      -9999                                                       // they SET $EC="U..."

#endif                                                                          // !_RSM_ERROR_H_<|MERGE_RESOLUTION|>--- conflicted
+++ resolved
@@ -40,118 +40,6 @@
 #ifndef _RSM_ERROR_H_                                                           // only do this once
 #define _RSM_ERROR_H_
 
-<<<<<<< HEAD
-#define ERRM1        1       // Naked indicator undefined
-#define ERRM2        2       // Invalid $FNUMBER P code string combination
-#define ERRM3        3       // $RANDOM argument less than 1
-#define ERRM4        4       // No true condition in $SELECT
-#define ERRM5        5       // Line reference less than 0
-#define ERRM6        6       // Undefined local variable
-#define ERRM7        7       // Undefined global variable
-#define ERRM8        8       // Undefined special variable
-#define ERRM9        9       // Divide by zero
-#define ERRM10       10      // Invalid pattern match range
-#define ERRM11       11      // No parameters passed
-#define ERRM12       12      // Invalid line reference (negative offset)
-#define ERRM13       13      // Invalid line reference (line not found)
-#define ERRM14       14      // Line level not one
-#define ERRM15       15      // Undefined index variable
-#define ERRM16       16      // QUIT with an argument not allowed
-#define ERRM17       17      // QUIT with an argument required
-#define ERRM18       18      // Fixed length READ not greater than 0
-#define ERRM19       19      // Cannot merge a tree or subtree into itself
-#define ERRM20       20      // Line must have a formal list
-#define ERRM21       21      // Formal list name duplication
-#define ERRM22       22      // SET or KILL to ^$GLOBAL when data in global
-#define ERRM23       23      // SET or KILL to ^$JOB for non-existent job
-#define ERRM25       25      // Attempt to modify currently executing rou
-#define ERRM26       26      // Non-existent environment
-#define ERRM28       28      // Mathematical function, param out of range
-#define ERRM29       29      // SET or KILL on ssvn not allowed by
-                             // implementation
-#define ERRM33       33      // SET or KILL to ^$ROUTINE when routine exists
-#define ERRM35       35      // Device does not support mnemonicspace
-#define ERRM36       36      // Incompatible mnemonicspaces
-#define ERRM37       37      // READ from device identified by the empty
-                             // string
-#define ERRM38       38      // Invalid ssvn subscript
-#define ERRM39       39      // Invalid $NAME argument
-#define ERRM40       40      // Call-by-reference in JOB actual
-#define ERRM43       43      // Invalid range ($X, $Y)
-#define ERRM45       45      // Invalid GOTO reference
-#define ERRM46       46      // Invalid attribute name
-#define ERRM47       47      // Invalid attribute name
-#define ERRM56       56      // Name length exceeds implementation's limit
-#define ERRM57       57      // More than one defining occurrence of label
-                             // in routine
-#define ERRM58       58      // Too few formal parameters
-#define ERRM59       59      // Environment reference not permitted for this
-                             // ssvn
-#define ERRM60       60      // Undefined ssvn
-#define ERRM75       75      // String length exceeds implementation's limit
-#define ERRM92       92      // Mathematical overflow
-#define ERRM93       93      // Mathematical underflow
-#define ERRM94       94      // Zero to the power of zero
-#define ERRM95       95      // Complex result with imaginary part
-#define ERRM99       99      // Invalid operation for context
-#define ERRM101      101     // Attempt to assign incorrect value to $ECODE
-#define ERRMLAST     200     // Must equal last MDC assigned error
-
-// ** The following are the implementation specific errors **
-
-#define ERRZ1        1       // Subscript too long (max 127)
-#define ERRZ2        2       // Key too long (max 255)
-#define ERRZ3        3       // Error in key
-#define ERRZ4        4       // Error in data base create
-#define ERRZ5        5       // Null character not permitted in key
-#define ERRZ6        6       // Error when reading from database file
-#define ERRZ7	     7	     // Do stack overflow
-#define ERRZ8	     8       // String stack overflow
-#define ERRZ9	     9	     // Invalid BREAK parameter
-#define ERRZ10	     10      // String stack underflow
-#define ERRZ11       11      // Database file is full cannot SET
-#define ERRZ12       12      // Expression syntax error
-#define ERRZ13	     13      // Command syntax error
-#define ERRZ14	     14	     // Unknown op code encountered
-#define ERRZ15	     15      // Too many subscripts
-#define ERRZ16	     16      // null subscript
-#define ERRZ17	     17	     // Too many IF commands in one line (256 max)
-#define ERRZ18	     18	     // Unknown external routine
-#define ERRZ19	     19	     // Too many nested FOR commands (max 256)
-
-// ** The following are the sequential IO implementation specific errors **
-
-#define ERRZ20		20	// IO: Unknown internal error
-#define ERRZ21		21	// IO: Unrecognised operation
-#define ERRZ22		22	// IO: Timeout < -1
-#define ERRZ23		23	// IO: Operation timed out
-#define ERRZ24		24	// IO: Device not supported
-#define ERRZ25		25	// IO: Channel out of range
-#define ERRZ26		26	// IO: Channel not free
-#define ERRZ27		27	// IO: Channel free
-#define ERRZ28		28	// IO: Unexpected NULL value
-#define ERRZ29		29	// IO: Can not determine object from operation
-#define ERRZ30		30	// IO: Unrecognised object
-#define ERRZ31		31	// IO: Set bit flag out of range
-
-#define ERRZ33		33	// IO: Number of bytes for buffer out of range
-#define ERRZ34		34	// IO: Control character expected
-#define ERRZ35		35	// IO: Unrecognised mode
-#define ERRZ36		36	// IO: Maximum bytes to read < -1
-#define ERRZ37		37	// IO: Read buffer size exceeded
-#define ERRZ38		38	// IO: End of file has been reached
-#define ERRZ39		39	// IO: $KEY to long
-#define ERRZ40		40	// IO: Bytes to write < 0
-#define ERRZ41		41	// IO: Write format specifier < -2
-#define ERRZ42		42	// IO: Maximum number of jobs could be exceeded
-#define ERRZ43		43	// IO: Device not found or a character special
-				//      device
-#define ERRZ44		44	// IO: Printf failed
-#define ERRZ45		45	// IO: Unsigned integer value expected
-#define ERRZ46		46	// IO: Peer has disconnected
-#define ERRZ47		47	// IO: Peer not connected
-#define ERRZ48		48	// IO: Invalid Internet address
-=======
 #define ERRM1       1                                                           // Naked indicator undefined
 #define ERRM2       2                                                           // Invalid $FNUMBER P code string combination
 #define ERRM3       3                                                           // $RANDOM argument less than 1
@@ -208,6 +96,8 @@
 
 #define ERRM92      92                                                          // Mathematical overflow
 #define ERRM93      93                                                          // Mathematical underflow
+#define ERRM94      94                                                          // Zero to the power of zero
+#define ERRM95      95                                                          // Complex result with imaginary part
 
 #define ERRM99      99                                                          // Invalid operation for context
 
@@ -266,7 +156,6 @@
 #define ERRZ46      46                                                          // IO: Peer has disconnected
 #define ERRZ47      47                                                          // IO: Peer not connected
 #define ERRZ48      48                                                          // IO: Invalid Internet address
->>>>>>> 6797386a
 
 // More standard errors
 #define ERRZ49      49                                                          // Job table is full
@@ -296,37 +185,9 @@
 #define ERRZ73      73                                                          // Invalid database file specified
 #define ERRZ74      74                                                          // Too many variables (max 256)
 #define ERRZ75      75                                                          // Too many arguments (max 127)
+#define ERRZ76      76                                                          // Invalid global name
 
-<<<<<<< HEAD
-#define ERRZ50		50	// Invalid argument to $STACK()
-#define ERRZ51		51	// Interrupt - Control C Received
-#define ERRZ52		52	// Insufficient space to load routine
-#define ERRZ53		53	// Too many tags (max 255)
-#define ERRZ54		54	// Too many lines in routine (max 65535)
-#define ERRZ55		55	// End of linked data reached
-#define ERRZ56		56	// Symbol table full
-#define ERRZ57		57	// Invalid name indirection
-#define ERRZ58		58	// Too many levels of indirection
-#define ERRZ59		59	// Routine version mismatch - please recompile
-#define ERRZ60		60	// Insufficient Global Buffer space
-#define ERRZ61		61	// Database integrity violation found
-#define ERRZ62		62	// Cannot create global - global directory full
-#define ERRZ63		63	// Error in VIEW arguments
-#define ERRZ64		64	// Parameter out of range
-#define ERRZ65		65	// Duplicate tag in routine
-#define ERRZ66		66	// HUP Signal received
-#define ERRZ67		67	// USR1 Signal received
-#define ERRZ68		68	// USR2 Signal received
-#define ERRZ69		69	// Unknown Signal received
-#define ERRZ70		70	// Offset not permitted in entryref
-#define ERRZ71		71	// No such host is known
-#define ERRZ72		72	// Type h_errno error has occurred
-#define ERRZ73		73	// Invalid database file specified
-#define ERRZ74		74	// Invalid global name
-#define ERRZLAST	200	// Must equal last implementation error
-=======
 #define ERRZLAST    200                                                         // Must equal last implementation error
->>>>>>> 6797386a
 
 // Database dummy errors
 #define USRERR      -9999                                                       // they SET $EC="U..."
