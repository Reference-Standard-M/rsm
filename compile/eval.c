/*
 * Package: Reference Standard M
 * File:    rsm/compile/eval.c
 * Summary: module compile - evaluate
 *
 * David Wicksell <dlw@linux.com>
 * Copyright © 2020-2024 Fourth Watch Software LC
 * https://gitlab.com/Reference-Standard-M/rsm
 *
 * Based on MUMPS V1 by Raymond Douglas Newman
 * Copyright © 1999-2018
 * https://gitlab.com/Reference-Standard-M/mumpsv1
 *
 * This program is free software: you can redistribute it and/or modify it
 * under the terms of the GNU Affero General Public License (AGPL) as
 * published by the Free Software Foundation, either version 3 of the
 * License, or (at your option) any later version.
 *
 * This program is distributed in the hope that it will be useful, but
 * WITHOUT ANY WARRANTY; without even the implied warranty of
 * MERCHANTABILITY or FITNESS FOR A PARTICULAR PURPOSE. See the GNU Affero
 * General Public License for more details.
 *
 * You should have received a copy of the GNU Affero General Public License
 * along with this program. If not, see https://www.gnu.org/licenses/.
 *
 * SPDX-FileCopyrightText:  © 2020 David Wicksell <dlw@linux.com>
 * SPDX-License-Identifier: AGPL-3.0-or-later
 */

#include "compile.h"                                                            // compiler stuff
#include "error.h"                                                              // and the error defs
#include "opcode.h"                                                             // and the opcodes
#include "proto.h"                                                              // standard prototypes
#include <assert.h>
#include <ctype.h>
#include <string.h>

u_char *source_ptr;                                                             // pointer to source code
u_char *comp_ptr;                                                               // pointer to compiled code

extern u_char *jmp_eoc;                                                         // jump to end of cmd required

static int operator(void)                                                       // extract an operator
{
    char c;                                                                     // the character
    int  not = 0;                                                               // not flag

    c = *source_ptr++;                                                          // get next char

    if (c == '\'') {                                                            // a NOT?
        not = 1;                                                                // set the not
        c = *source_ptr++;                                                      // get next char
    }

    switch (c) {
    case '+':                                                                   // add
        if (not) return 0;                                                      // a not here is junk
        return OPADD;                                                           // save opcode

    case '-':                                                                   // subtract
        if (not) return 0;                                                      // a not here is junk
        return OPSUB;                                                           // save opcode

    case '*':                                                                   // multiply (or power)
        if (not) return 0;                                                      // a not here is junk

        if (*source_ptr == '*') {                                               // if there is another
            source_ptr++;                                                       // advance the pointer
            return OPPOW;                                                       // it's a power
        }

        return OPMUL;                                                           // set as a multiply

    case '/':                                                                   // divide
        if (not) return 0;                                                      // a not here is junk
        return OPDIV;                                                           // set the op code

    case '\\':                                                                  // back-slash
        if (not) return 0;                                                      // a not here is junk
        return OPINT;                                                           // integer divide

    case '#':                                                                   // hash
        if (not) return 0;                                                      // a not here is junk
        return OPMOD;                                                           // modulus

    case '_':                                                                   // underscore
        if (not) return 0;                                                      // a not here is junk
        return OPCAT;                                                           // concatenate

    case '=':                                                                   // equal sign
        return (not ? OPNEQL : OPEQL);                                          // equal or not

    case '<':                                                                   // less than
        return (not ? OPNLES : OPLES);                                          // less than or not

    case '>':                                                                   // greater than
        return (not ? OPNGTR : OPGTR);                                          // greater than or not

    case '&':                                                                   // and
        return (not ? OPNAND : OPAND);                                          // and or nand

    case '!':                                                                   // exclam
        return (not ? OPNIOR : OPIOR);                                          // or or nor

    case '[':                                                                   // left square bracket
        return (not ? OPNCON : OPCON);                                          // contains or not

    case ']':                                                                   // right square bracket
        if (*source_ptr == ']') {                                               // if there is another
            source_ptr++;                                                       // advance the pointer
            return (not ? OPNSAF : OPSAF);                                      // sorts after or not
        }

        return (not ? OPNFOL : OPFOL);                                          // follows or not

    case '?':                                                                   // question
        return (not ? OPNPAT : OPPAT);                                          // matches or not

    default:                                                                    // stuffed up
        return 0;                                                               // clear op
    }                                                                           // end of switch for operators
}

void comperror(short err)                                                       // compile error
{
    int          t;                                                             // for functions
    u_short      us;                                                            // for functions
    cstring      *line;                                                         // line of code
    const u_char *src;                                                          // current src ptr
    int          i;                                                             // a handy int
    u_char       tmp[128];                                                      // some space

    if (jmp_eoc) {
        comp_ptr = jmp_eoc - 1;                                                 // back comp_ptr up to JMP0 instruction
        jmp_eoc = NULL;                                                         // reset so the offset doesn't overwrite the error
    }

    *comp_ptr++ = OPERROR;                                                      // say it's an error
    assert(sizeof(err) == sizeof(short));
    memcpy(comp_ptr, &err, sizeof(short));
    comp_ptr += sizeof(short);
    *comp_ptr++ = OPNOP;                                                        // in case of IF etc.
    *comp_ptr++ = OPNOP;                                                        // in case of IF etc.
    if (!partab.checkonly) goto scan;                                           // done
    if (partab.checkonly == partab.ln) return;                                  // done this one once
    partab.checkonly = partab.ln;                                               // record done
    line = *partab.lp;                                                          // get the line address
    src = *partab.sp;                                                           // and the current source
    t = SQ_Write(line);                                                         // write the line
    if (t < 0) goto scan;                                                       // exit on error
    t = SQ_WriteFormat(SQ_LF);                                                  // return
    if (t < 0) goto scan;                                                       // exit on error
    i = src - line->buf - 1;                                                    // get the offset

    if (i > 0) {
        t = SQ_WriteFormat(i);                                                  // tab
        if (t < 0) goto scan;                                                   // exit on error
    }

    line = (cstring *) tmp;                                                     // some space
DISABLE_WARN(-Warray-bounds)
    line->buf[0] = '^';                                                         // point
    line->buf[1] = ' ';                                                         // and a space
    us = UTIL_strerror(err, &line->buf[2]);                                     // get the error
    line->len = us + 2;                                                         // the length
    memcpy(&line->buf[line->len], " - At line ", 11);                           // front bit
    us = ltocstring(&line->buf[line->len + 11], partab.ln);                     // format line number
    line->len += us + 11;                                                       // the length
ENABLE_WARN
    t = SQ_Write(line);                                                         // write the line
    if (t >= 0) SQ_WriteFormat(SQ_LF);                                          // if no error return
    if (partab.checkonly) partab.errors++;                                      // syntax check so increment error count

scan:
    while (*source_ptr) source_ptr++;                                           // skip rest of line
    return;                                                                     // and done
}

/*
 * Function atom entered with source_ptr pointing at the source
 * atom to evaluate and comp_ptr pointing at where to put the code.
 */
void atom(void)                                                                 // evaluate source
{
    char  c;                                                                    // current character
    short s;                                                                    // for function returns

    c = *source_ptr++;                                                          // get a character

    if (c == '@') {                                                             // indirection?
        atom();                                                                 // eval what follows

        if (*source_ptr != '@') {                                               // another one?
            *comp_ptr++ = INDEVAL;                                              // no, eval what follows
            return;                                                             // and just exit
        }

        *comp_ptr++ = INDMVAR;                                                  // make an mvar out of it
        s = localvar();                                                         // parse the rest of it

        if (s < 0) {                                                            // if we got an error
            comperror(s);                                                       // compile it
            return;                                                             // and exit
        }

        return;                                                                 // and exit
    }

    if ((isalpha((int) c) != 0) || (c == '%') || (c == '^')) {                  // check for local variable or a global var
        source_ptr--;                                                           // backup to first character
        s = localvar();                                                         // parse the variable

        if (s < 0) {                                                            // if we got an error
            comperror(s);                                                       // compile it
            return;                                                             // and exit
        }

        return;                                                                 // and exit
    }                                                                           // end variable parse

    if (c == '$') {                                                             // check for a function
        dodollar();                                                             // eval it
        return;                                                                 // and exit
    }                                                                           // end function parse

    if ((isdigit((int) c) != 0) || (c == '.')) {                                // check for number or dot
        source_ptr--;                                                           // back up the source ptr
        *comp_ptr++ = OPSTR;                                                    // say string following
        s = ncopy(&source_ptr, comp_ptr + sizeof(u_short));                     // copy as number

        if (s < 0) {                                                            // if we got an error
          comp_ptr--;                                                           // remove the OPSTR
          comperror(s);                                                         // compile it
          return;                                                               // and exit
        }

        memcpy(comp_ptr, (u_short *) &s, sizeof(u_short));                      // store string count
        comp_ptr += sizeof(u_short) + s + 1;                                    // allow for null byte
        return;
    }                                                                           // end numeric parse

    if (c == '"') {                                                             // rabbit ear
        int     i = sizeof(u_short);                                            // point at p->buf[0]
        u_char  *p;                                                             // a pointer
        u_short us;

        *comp_ptr++ = OPSTR;                                                    // say string following
        p = comp_ptr;                                                           // possible destination

        while (TRUE) {                                                          // scan the string
            if (*source_ptr == '\0') {                                          // check for end of string
                comp_ptr--;                                                     // remove the OPSTR
                comperror(-(ERRZ12 + ERRMLAST));                                // compile an error
                return;                                                         // and exit
            }                                                                   // end of error bit

            if ((*source_ptr == '"') && (source_ptr[1] != '"')) {               // check end of literal
                p[i] = '\0';                                                    // null terminate it
                source_ptr++;                                                   // point past it
                break;                                                          // and exit
            }                                                                   // end 'end of str' code

            p[i++] = *source_ptr++;                                             // copy the character
            if ((*(source_ptr - 1) == '"') && (*source_ptr == '"')) source_ptr++; // got rabbit ears? then point past the second one
        }                                                                       // end of copy loop

        us = (u_short) (i - sizeof(u_short));
        assert(sizeof(us) == sizeof(u_short));
        memcpy(p, &us, sizeof(u_short));                                        // store cstring count
        comp_ptr += i + 1;                                                      // point past str and null
        return;
    }                                                                           // end string literal

    if (c == '\'') {                                                            // check for single quote
        atom();                                                                 // get the following
        *comp_ptr++ = OPNOT;                                                    // do the NOT
        return;
    }                                                                           // end NOT parsing

    if (c == '+') {                                                             // check for plus
        atom();                                                                 // get the following
        *comp_ptr++ = OPPLUS;                                                   // do the plus
        return;
    }                                                                           // end NOT parsing

    if (c == '-') {                                                             // check for unary minus
        atom();                                                                 // get the following
        *comp_ptr++ = OPMINUS;                                                  // do the minus
        return;
    }                                                                           // end NOT parsing

    if (c == '(') {                                                             // open bracket
        eval();                                                                 // eval content of ()

        if (*source_ptr++ != ')') {                                             // error if no trailing ) found
            comperror(-(ERRZ12 + ERRMLAST));                                    // compile an error
            return;                                                             // and exit
        }                                                                       // end error

        return;
    }                                                                           // end open bracket parse

    comperror(-(ERRZ12 + ERRMLAST));                                            // compile an error
    return;                                                                     // and exit
}

<<<<<<< HEAD
int operator(void)                                                              // extract an operator
{
    char c;                                                                     // the character
    int  not = 0;                                                               // not flag

    c = *source_ptr++;                                                          // get next char

    if (c == '\'') {                                                            // a NOT?
        not = 1;                                                                // set the not
        c = *source_ptr++;                                                      // get next char
    }

    switch (c) {
    case '+':                                                                   // add
        if (not) return 0;                                                      // a not here is junk
        return OPADD;                                                           // save opcode

    case '-':                                                                   // subtract
        if (not) return 0;                                                      // a not here is junk
        return OPSUB;                                                           // save opcode

    case '*':                                                                   // multiply (or power)
        if (not) return 0;                                                      // a not here is junk

        if (*source_ptr == '*') {                                               // if there is another
            source_ptr++;                                                       // advance the pointer
            return OPPOW;                                                       // it's a power
        }

        return OPMUL;                                                           // set as a multiply

    case '/':                                                                   // divide
        if (not) return 0;                                                      // a not here is junk
        return OPDIV;                                                           // set the op code

    case '\\':                                                                  // back-slash
        if (not) return 0;                                                      // a not here is junk
        return OPINT;                                                           // integer divide

    case '#':                                                                   // hash
        if (not) return 0;                                                      // a not here is junk
        return OPMOD;                                                           // modulus

    case '_':                                                                   // underscore
        if (not) return 0;                                                      // a not here is junk
        return OPCAT;                                                           // concatenate

    case '=':                                                                   // equal sign
        return (not ? OPNEQL : OPEQL);                                          // equal or not

    case '<':                                                                   // less than
        if (*source_ptr == '=') {                                               // if there is another
            source_ptr++;                                                       // advance the pointer
            if (not) return 0;                                                  // a not here is junk
            return OPNGTR;                                                      // less than or equal
        }

        return (not ? OPNLES : OPLES);                                          // less than or not

    case '>':                                                                   // greater than
        if (*source_ptr == '=') {                                               // if there is another
            source_ptr++;                                                       // advance the pointer
            if (not) return 0;                                                  // a not here is junk
            return OPNLES;                                                      // greater than or equal
        }

        return (not ? OPNGTR : OPGTR);                                          // greater than or not

    case '&':                                                                   // and
        return (not ? OPNAND : OPAND);                                          // and or nand

    case '!':                                                                   // exclam
        if (*source_ptr == '!') {                                               // if there is another
            source_ptr++;                                                       // advance the pointer
            return (not ? OPNXOR : OPXOR);                                      // xor or xnor
        }

        return (not ? OPNIOR : OPIOR);                                          // or or nor

    case '[':                                                                   // left square bracket
        return (not ? OPNCON : OPCON);                                          // contains or not

    case ']':                                                                   // right square bracket
        if (*source_ptr == ']') {                                               // if there is another
            source_ptr++;                                                       // advance the pointer

            if (*source_ptr == '=') {                                           // if there is another
                source_ptr++;                                                   // advance the pointer
                if (not) return 0;                                              // a not here is junk
                return OPSAFEQL;                                                // sorts after or equal
            }

            return (not ? OPNSAF : OPSAF);                                      // sorts after or not
        }

        if (*source_ptr == '=') {                                               // if there is another
            source_ptr++;                                                       // advance the pointer
            if (not) return 0;                                                  // a not here is junk
            return OPFOLEQL;                                                    // follows or equal
        }

        return (not ? OPNFOL : OPFOL);                                          // follows or not

    case '?':                                                                   // question
        return (not ? OPNPAT : OPPAT);                                          // matches or not

    default:                                                                    // stuffed up
        return 0;                                                               // clear op
    }                                                                           // end of switch for operators
}

=======
>>>>>>> f8024eb3
/*
 * Function eval entered with source_ptr pointing at the source
 * expression to evaluate and comp_ptr pointing at where to put the code.
 */
void eval(void)                                                                 // evaluate source
{
    int     q;                                                                  // in quotes indicator
    cstring *ptr;                                                               // spare pointer
    u_char  c;

    atom();                                                                     // get first operand

    // do it at a higher level
    if ((*source_ptr == ')') || (*source_ptr == ',') || (*source_ptr == ':') ||
      // end of string or start of routine ref or end of name indirection or end of command
      (*source_ptr == '\0') || (*source_ptr == '^') || (*source_ptr == '@') || (*source_ptr == ' ')) {
        return;                                                                 // exit
    }

    while (TRUE) {                                                              // until the end
        int pattern = 0;                                                        // for pattern match funny
        int op;

        op = operator();                                                        // get the operator

        if (op == 0) {                                                          // an error??
          comperror(-(ERRZ12 + ERRMLAST));                                      // compile the error
          return;                                                               // and exit
        }

        pattern = ((op == OPPAT) || (op == OPNPAT));                            // bloody pattern match

        if (pattern && (*source_ptr == '@')) {                                  // indirect pattern
            source_ptr++;                                                       // skip the @
            pattern = 0;                                                        // clear funny pattern match
        }

        if (pattern) {                                                          // normal (not @) pattern match
            q = 0;                                                              // not in quotes
            *comp_ptr++ = OPSTR;                                                // pretend it's a string
            ptr = (cstring *) comp_ptr;                                         // remember for ron
            comp_ptr += sizeof(u_short);                                        // skip the count

            while (TRUE) {                                                      // loop
                c = *source_ptr++;                                              // get next char

                if (q) {                                                        // if in quotes
                    *comp_ptr++ = c;                                            // copy char
                    if (c == '"') q = 0;                                        // check for a quote
                    continue;                                                   // go for more
                }

                if (c == '"') {                                                 // if it's a quote
                    q = 1;                                                      // turn on
                    *comp_ptr++ = c;                                            // copy char
                    continue;                                                   // go for more
                }

                // alpha numeric or a dot
                if ((isalnum(c) != 0) || (c == '.')) {
                    *comp_ptr++ = c;                                            // copy char
                    continue;                                                   // go for more
                }

                if (c == '(') {                                                 // open bracket
                    pattern++;                                                  // count it
                    *comp_ptr++ = c;                                            // copy char
                    continue;                                                   // go for more
                }

                if ((c == ')') && (pattern > 1)) {                              // close bracket
                    pattern--;                                                  // count it
                    *comp_ptr++ = c;                                            // copy char
                    continue;                                                   // go for more
                }

                if ((pattern > 1) && (c == ',')) {                              // comma inside ()
                    *comp_ptr++ = c;                                            // copy char
                    continue;                                                   // go for more
                }

                source_ptr--;                                                   // backup
                break;                                                          // and exit
            }                                                                   // end while

            ptr->len = comp_ptr - ptr->buf;                                     // get the length
            *comp_ptr++ = '\0';                                                 // null terminate it
        } else {
            atom();                                                             // else get next operand
        }

        *comp_ptr++ = (u_char) op;                                              // store the operator

        // do it at a higher level
        if ((*source_ptr == ')') || (*source_ptr == ',') || (*source_ptr == ':') ||
          // end of string or start of routine ref or end of command
          (*source_ptr == '\0') || (*source_ptr == '^') || (*source_ptr == ' ')) {
            return;                                                             // exit
        }
    }
}<|MERGE_RESOLUTION|>--- conflicted
+++ resolved
@@ -92,15 +92,32 @@
         return (not ? OPNEQL : OPEQL);                                          // equal or not
 
     case '<':                                                                   // less than
+        if (*source_ptr == '=') {                                               // if there is another
+            source_ptr++;                                                       // advance the pointer
+            if (not) return 0;                                                  // a not here is junk
+            return OPNGTR;                                                      // less than or equal
+        }
+
         return (not ? OPNLES : OPLES);                                          // less than or not
 
     case '>':                                                                   // greater than
+        if (*source_ptr == '=') {                                               // if there is another
+            source_ptr++;                                                       // advance the pointer
+            if (not) return 0;                                                  // a not here is junk
+            return OPNLES;                                                      // greater than or equal
+        }
+
         return (not ? OPNGTR : OPGTR);                                          // greater than or not
 
     case '&':                                                                   // and
         return (not ? OPNAND : OPAND);                                          // and or nand
 
     case '!':                                                                   // exclam
+        if (*source_ptr == '!') {                                               // if there is another
+            source_ptr++;                                                       // advance the pointer
+            return (not ? OPNXOR : OPXOR);                                      // xor or xnor
+        }
+
         return (not ? OPNIOR : OPIOR);                                          // or or nor
 
     case '[':                                                                   // left square bracket
@@ -109,7 +126,20 @@
     case ']':                                                                   // right square bracket
         if (*source_ptr == ']') {                                               // if there is another
             source_ptr++;                                                       // advance the pointer
+
+            if (*source_ptr == '=') {                                           // if there is another
+                source_ptr++;                                                   // advance the pointer
+                if (not) return 0;                                              // a not here is junk
+                return OPSAFEQL;                                                // sorts after or equal
+            }
+
             return (not ? OPNSAF : OPSAF);                                      // sorts after or not
+        }
+
+        if (*source_ptr == '=') {                                               // if there is another
+            source_ptr++;                                                       // advance the pointer
+            if (not) return 0;                                                  // a not here is junk
+            return OPFOLEQL;                                                    // follows or equal
         }
 
         return (not ? OPNFOL : OPFOL);                                          // follows or not
@@ -305,120 +335,6 @@
     return;                                                                     // and exit
 }
 
-<<<<<<< HEAD
-int operator(void)                                                              // extract an operator
-{
-    char c;                                                                     // the character
-    int  not = 0;                                                               // not flag
-
-    c = *source_ptr++;                                                          // get next char
-
-    if (c == '\'') {                                                            // a NOT?
-        not = 1;                                                                // set the not
-        c = *source_ptr++;                                                      // get next char
-    }
-
-    switch (c) {
-    case '+':                                                                   // add
-        if (not) return 0;                                                      // a not here is junk
-        return OPADD;                                                           // save opcode
-
-    case '-':                                                                   // subtract
-        if (not) return 0;                                                      // a not here is junk
-        return OPSUB;                                                           // save opcode
-
-    case '*':                                                                   // multiply (or power)
-        if (not) return 0;                                                      // a not here is junk
-
-        if (*source_ptr == '*') {                                               // if there is another
-            source_ptr++;                                                       // advance the pointer
-            return OPPOW;                                                       // it's a power
-        }
-
-        return OPMUL;                                                           // set as a multiply
-
-    case '/':                                                                   // divide
-        if (not) return 0;                                                      // a not here is junk
-        return OPDIV;                                                           // set the op code
-
-    case '\\':                                                                  // back-slash
-        if (not) return 0;                                                      // a not here is junk
-        return OPINT;                                                           // integer divide
-
-    case '#':                                                                   // hash
-        if (not) return 0;                                                      // a not here is junk
-        return OPMOD;                                                           // modulus
-
-    case '_':                                                                   // underscore
-        if (not) return 0;                                                      // a not here is junk
-        return OPCAT;                                                           // concatenate
-
-    case '=':                                                                   // equal sign
-        return (not ? OPNEQL : OPEQL);                                          // equal or not
-
-    case '<':                                                                   // less than
-        if (*source_ptr == '=') {                                               // if there is another
-            source_ptr++;                                                       // advance the pointer
-            if (not) return 0;                                                  // a not here is junk
-            return OPNGTR;                                                      // less than or equal
-        }
-
-        return (not ? OPNLES : OPLES);                                          // less than or not
-
-    case '>':                                                                   // greater than
-        if (*source_ptr == '=') {                                               // if there is another
-            source_ptr++;                                                       // advance the pointer
-            if (not) return 0;                                                  // a not here is junk
-            return OPNLES;                                                      // greater than or equal
-        }
-
-        return (not ? OPNGTR : OPGTR);                                          // greater than or not
-
-    case '&':                                                                   // and
-        return (not ? OPNAND : OPAND);                                          // and or nand
-
-    case '!':                                                                   // exclam
-        if (*source_ptr == '!') {                                               // if there is another
-            source_ptr++;                                                       // advance the pointer
-            return (not ? OPNXOR : OPXOR);                                      // xor or xnor
-        }
-
-        return (not ? OPNIOR : OPIOR);                                          // or or nor
-
-    case '[':                                                                   // left square bracket
-        return (not ? OPNCON : OPCON);                                          // contains or not
-
-    case ']':                                                                   // right square bracket
-        if (*source_ptr == ']') {                                               // if there is another
-            source_ptr++;                                                       // advance the pointer
-
-            if (*source_ptr == '=') {                                           // if there is another
-                source_ptr++;                                                   // advance the pointer
-                if (not) return 0;                                              // a not here is junk
-                return OPSAFEQL;                                                // sorts after or equal
-            }
-
-            return (not ? OPNSAF : OPSAF);                                      // sorts after or not
-        }
-
-        if (*source_ptr == '=') {                                               // if there is another
-            source_ptr++;                                                       // advance the pointer
-            if (not) return 0;                                                  // a not here is junk
-            return OPFOLEQL;                                                    // follows or equal
-        }
-
-        return (not ? OPNFOL : OPFOL);                                          // follows or not
-
-    case '?':                                                                   // question
-        return (not ? OPNPAT : OPPAT);                                          // matches or not
-
-    default:                                                                    // stuffed up
-        return 0;                                                               // clear op
-    }                                                                           // end of switch for operators
-}
-
-=======
->>>>>>> f8024eb3
 /*
  * Function eval entered with source_ptr pointing at the source
  * expression to evaluate and comp_ptr pointing at where to put the code.
