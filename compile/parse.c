--- conflicted
+++ resolved
@@ -416,26 +416,22 @@
 {
     short  s;                                                                   // for functions
     u_char *ptr;                                                                // a handy pointer
+    int    args = 0;                                                            // argument count
 
     if (*source_ptr == '(') {                                                   // exclusive kill
-        int args = 0;                                                           // argument count
-
         source_ptr++;                                                           // skip the (
 
         while (TRUE) {                                                          // now, get one or more args
-            ptr = comp_ptr;                                                     // save for ron
-
             if (*source_ptr == '@') {                                           // indirection ?
                 atom();                                                         // eval the string
 
                 if (*(comp_ptr - 1) == INDEVAL) {                               // if it was indirect
                     *(comp_ptr - 1) = INDKILLB;                                 // say kill indirect
-                } else {                                                        // experimantal for $O(@.@())
-                    ptr -= 2;                                                   // back up over subs to type
+                } else {                                                        // experimental for $ORDER(@.@())
                     if (*(comp_ptr - 3) == OPVAR) *(comp_ptr - 3) = OPMVAR;     // change to OPMVAR
                 }
             } else {
-                ptr = comp_ptr;                                                 // save posn
+                ptr = comp_ptr;                                                 // save position
                 s = localvar();                                                 // get var
 
                 if (s < 0) {                                                    // if we got an error
@@ -460,22 +456,17 @@
         if (*(comp_ptr - 1) != INDKILLB) *comp_ptr++ = CMKILLB;                 // opcode
         *comp_ptr++ = args;                                                     // number of args
     } else if (indkillb) {
-        args = 0;                                                               // argument count
-
         while (TRUE) {                                                          // now, get one or more args
-            ptr = comp_ptr;                                                     // save for ron
-
             if (*source_ptr == '@') {                                           // indirection ?
                 atom();                                                         // eval the string
 
                 if (*(comp_ptr - 1) == INDEVAL) {                               // if it was indirect
                     *(comp_ptr - 1) = INDKILLB;                                 // say kill indirect
-                } else {                                                        // experimantal for $O(@.@())
-                    ptr -= 2;                                                   // back up over subs to type
+                } else {                                                        // experimental for $ORDER(@.@())
                     if (*(comp_ptr - 3) == OPVAR) *(comp_ptr - 3) = OPMVAR;     // change to OPMVAR
                 }
             } else {
-                ptr = comp_ptr;                                                 // save posn
+                ptr = comp_ptr;                                                 // save position
                 s = localvar();                                                 // get var
 
                 if (s < 0) {                                                    // if we got an error
@@ -1099,19 +1090,11 @@
 
 void parse_set(void)                                                            // SET
 {
-<<<<<<< HEAD
-    short  s;                                                                   // for functions
-    int    i;                                                                   // a handy int
-    int    bracket;                                                             // bracket flag
-    int    type;                                                                // type of pseudo function
-    u_char *p;                                                                  // a handy pointer
-=======
     short   s;                                                                  // for functions
     u_short us;                                                                 // for functions
     int     bracket;                                                            // bracket flag
-    int     args = 0;                                                           // number of args
+    int    type;                                                                // type of pseudo function
     u_char  *p;                                                                 // a handy pointer
->>>>>>> 7e0c5a62
 
     while (TRUE) {
         u_char *ptr1 = NULL;                                                    // a handy pointer
@@ -1150,14 +1133,9 @@
 
         while (TRUE) {                                                          // in case of brackets
             if ((strncasecmp((char *) source_ptr, "$e(", 3) == 0) || (strncasecmp((char *) source_ptr, "$extract(", 9) == 0) ||
-<<<<<<< HEAD
               (strncasecmp((char *) source_ptr, "$p(", 3) == 0) || (strncasecmp((char *) source_ptr, "$piece(", 7) == 0) ||
               (strncasecmp((char *) source_ptr, "$qs(", 4) == 0) || (strncasecmp((char *) source_ptr, "$qsubscript(", 12) == 0)) {
                 type = (toupper(source_ptr[1]) == 'P') ? CMSETP : (toupper(source_ptr[1]) == 'E') ? CMSETE : CMSETQS; // Set type
-=======
-              (strncasecmp((char *) source_ptr, "$p(", 3) == 0) || (strncasecmp((char *) source_ptr, "$piece(", 7) == 0)) {
-                args = (toupper(source_ptr[1]) == 'P');                         // $PIECE = 1, $EXTRACT = 0
->>>>>>> 7e0c5a62
                 while ((*source_ptr != '(') && *source_ptr) source_ptr++;       // skip to bracket
                 source_ptr++;                                                   // skip opening bracket
                 p = comp_ptr;                                                   // save position
@@ -1182,11 +1160,7 @@
                     *p = OPMVAR;                                                // change to a OPMVAR
                 }
 
-<<<<<<< HEAD
                 if (type == CMSETP) {                                           // $PIECE ?
-=======
-                if (args) {                                                     // $PIECE ?
->>>>>>> 7e0c5a62
                     if (*source_ptr != ',') SYNTX;                              // need a comma
                     source_ptr++;                                               // skip comma
                     eval();                                                     // eval the delimiter
@@ -1217,13 +1191,8 @@
                 }
 
                 if (*source_ptr++ != ')') SYNTX;                                // ensure there is a )
-<<<<<<< HEAD
                 *comp_ptr++ = type;                                             // set the opcode
-            } else if (*source_ptr == '@') {                                    // end SET $E/$P/$QS - indirection ?
-=======
-                *comp_ptr++ = (args ? CMSETP : CMSETE);                         // set the opcode
-            } else if (*source_ptr == '@') {                                    // end SET $EXTRACT/$PIECE - indirection ?
->>>>>>> 7e0c5a62
+            } else if (*source_ptr == '@') {                                    // end SET $EXTRACT/$PIECE/$QSUBSCRIPT -indirection?
                 source_ptr++;                                                   // skip the @
                 atom();                                                         // eval the indirect bit
 
@@ -1243,11 +1212,7 @@
                     *comp_ptr++ = INDMVAR;                                      // make an mvar out of it
                     *comp_ptr++ = CMSET;                                        // add opcode
                 }
-<<<<<<< HEAD
-            } else {                                                            // end indirection - not $P/$E/$QS or indirection
-=======
-            } else {                                                            // end indirection - not $PIECE/$EXTRACT/indirection
->>>>>>> 7e0c5a62
+            } else {                                                            // end - not $PIECE/$EXTRACT/$QSUBSCRIPT indirection
                 p = comp_ptr;                                                   // save for opcode insert
                 s = localvar();                                                 // parse the variable
 
@@ -1434,7 +1399,7 @@
     u_char  *jmp_eoc = NULL;                                                    // jump to end of cmd reqd
 
     while (TRUE) {                                                              // loop
-        char c = toupper(*source_ptr++);                                             // get next char in upper case
+        char c = toupper(*source_ptr++);                                        // get next char in upper case
 
         jmp_eoc = NULL;                                                         // clear post conditional
 
