--- conflicted
+++ resolved
@@ -389,21 +389,17 @@
         *comp_ptr++ = VARY;                                                     // add the opcode
         return;                                                                 // and exit
 
-<<<<<<< HEAD
-    case 'Z':                                                                   // $ZUT
-        if (strncasecmp(name, "zut\0", 4) != 0) UNVAR;
-        *comp_ptr++ = VARZUT;                                                   // add the opcode
-=======
-    case 'Z':                                                                   // $ZBP (M array, not a function)
-        if (strncmp(name, "ZBP\0", 4) != 0) UNVAR;
-        source_ptr -= len + 1;                                                  // backup to first character
-        s = localvar();                                                         // parse the variable
-
-        if (s < 0) {                                                            // if we got an error
-            comperror(s);                                                       // compile it
-        }
-
->>>>>>> d67e8064
+    case 'Z':                                                                   // $ZBP and $ZUT
+        if (strncmp(name, "ZBP\0", 4) == 0) {                                   // $ZBP (M array, not a function)
+            source_ptr -= len + 1;                                              // backup to first character
+            s = localvar();                                                     // parse the variable
+            if (s < 0) comperror(s);                                            // if we got an error, compile it
+        } else if (strncasecmp(name, "zut\0", 4) == 0) {                        // $ZUT
+            *comp_ptr++ = VARZUT;                                               // add the opcode
+        } else {
+            UNVAR;                                                              // anything else
+        }
+
         return;                                                                 // and exit
 
     default:                                                                    // an error
